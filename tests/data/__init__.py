--- conflicted
+++ resolved
@@ -2,7 +2,7 @@
 import os
 
 import numpy as np
-from pymatgen.core import Structure
+from pymatgen.core.structure import Structure
 
 DATA_DIR = os.path.join(os.path.dirname(__file__), "..", "data")
 
@@ -47,18 +47,6 @@
         item["scmatrix"] = np.array(item["scmatrix"])
 
 # icet AuPd benchmark data
-<<<<<<< HEAD
-with open(os.path.join(DATA_DIR, 'icet_aupd', 'aupd_prim.json'), 'r') as f:
-    aupt_prim = Structure.from_dict(json.load(f))
-
-with open(os.path.join(DATA_DIR, 'icet_aupd', 'aupd_linreg_eci.json'), 'r') as f:
-    icet_eci = np.array(json.load(f))
-
-with open(os.path.join(DATA_DIR, 'icet_aupd', 'aupd_predictions.json'), 'r') as f:
-    icet_predictions = np.array(json.load(f))
-
-with open(os.path.join(DATA_DIR, 'icet_aupd', 'fit_structs.json'), 'r') as f:
-=======
 with open(os.path.join(DATA_DIR, "benchmark_data/icet_aupd", "aupd_prim.json")) as f:
     aupt_prim = Structure.from_dict(json.load(f))
 
@@ -73,25 +61,16 @@
     icet_predictions = np.array(json.load(f))
 
 with open(os.path.join(DATA_DIR, "benchmark_data/icet_aupd", "fit_structs.json")) as f:
->>>>>>> 6047f3ae
     icet_fit_structs = json.load(f)
     for item in icet_fit_structs:
         item["structure"] = Structure.from_dict(item["structure"])
         item["scmatrix"] = np.array(item["scmatrix"])
 
-<<<<<<< HEAD
-with open(os.path.join(DATA_DIR, 'icet_aupd', 'test_structs.json'), 'r') as f:
-=======
 with open(os.path.join(DATA_DIR, "benchmark_data/icet_aupd", "test_structs.json")) as f:
->>>>>>> 6047f3ae
     icet_test_structs = json.load(f)
     for item in icet_test_structs:
         item["structure"] = Structure.from_dict(item["structure"])
         item["scmatrix"] = np.array(item["scmatrix"])
 
-<<<<<<< HEAD
-with open(os.path.join(DATA_DIR, 'icet_aupd', 'sgc_run.json')) as f:
-=======
 with open(os.path.join(DATA_DIR, "benchmark_data/icet_aupd", "sgc_run.json")) as f:
->>>>>>> 6047f3ae
     icet_sgc_run_10000its = json.load(f)