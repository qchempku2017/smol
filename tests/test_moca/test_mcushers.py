import numpy as np
import numpy.testing as npt
import pytest
from pymatgen.core import Composition
from collections import Counter

from smol.cofe.space.domain import SiteSpace
from smol.moca.sampler.mcusher import Flip, Swap, Tableflip
from smol.moca.sublattice import Sublattice
from smol.moca.sampler.bias import SquarechargeBias
from smol.moca.utils.math_utils import comb

from tests.utils import gen_random_occupancy, gen_random_neutral_occupancy

mcmcusher_classes = [Flip, Swap, Tableflip]
num_sites = 100


@pytest.fixture
def all_sublattices(rng):
    # generate two tests sublattices
    sites = np.arange(num_sites)
    sites1 = rng.choice(sites, size=num_sites // 3)
    sites2 = rng.choice(np.setdiff1d(sites, sites1), size=num_sites // 4)
    sites3 = np.setdiff1d(sites, np.concatenate((sites1, sites2)))
    site_space1 = SiteSpace(Composition({"A": 0.1, "B": 0.4, "C": 0.3, "D": 0.2}))
    site_space2 = SiteSpace(Composition({"A": 0.1, "B": 0.4, "E": 0.5}))
    site_space3 = SiteSpace(Composition({"G": 1}))
    active_sublattices = [
        Sublattice(site_space1, sites1),
        Sublattice(site_space2, sites2),
    ]
    inactive_sublattices = [Sublattice(site_space3, sites3)]
    return active_sublattices, inactive_sublattices


@pytest.fixture
def all_sublattices_lmtpo():  # Do a test on sampling probabilities.
    # generate two tests sublattices
    sites = np.arange(6, dtype=int)
    sites1 = np.random.choice(sites, size=3, replace=False)
    sites2 = np.setdiff1d(sites, sites1)
    site_space1 = SiteSpace(Composition({"Li+": 2 / 3, "Zr4+": 1 / 6, "Mn3+": 1 / 6}))
    site_space2 = SiteSpace(Composition({"O2-": 5 / 6, "F-": 1 / 6}))
    active_sublattices = [Sublattice(site_space1, sites1), Sublattice(site_space2, sites2)]
    inactive_sublattices = []
    return active_sublattices, inactive_sublattices


@pytest.fixture
def rand_occu(all_sublattices):
    # generate a random occupancy according to the sublattices
    occu = gen_random_occupancy(all_sublattices[0] + all_sublattices[1])
    return occu, all_sublattices[1][0].sites  # return indices of fixed sites


@pytest.fixture
def rand_occu_lmtpo(all_sublattices_lmtpo):
    # generate a random occupancy according to the sublattices
    occu = gen_random_neutral_occupancy(all_sublattices_lmtpo[0] + all_sublattices_lmtpo[1])
    return occu, []  # return indices of fixed sites


@pytest.fixture(params=mcmcusher_classes)
def mcmcusher(request, all_sublattices):
    # instantiate mcmcushers to test
    if request.param == Tableflip:
        return request.param(all_sublattices[0] + all_sublattices[1], swap_weight=0)
    return request.param(all_sublattices[0] + all_sublattices[1])


@pytest.fixture
def table_flip(all_sublattices_lmtpo):
    return Tableflip(all_sublattices_lmtpo[0]
                     + all_sublattices_lmtpo[1],
                     optimize_basis=True,
                     table_ergodic=True,
                     swap_weight=0.2)


def test_bad_propabilities(mcmcusher):
    with pytest.raises(ValueError):
        mcmcusher.sublattice_probabilities = [0.6, 0.1]
    with pytest.raises(AttributeError):
        mcmcusher.sublattice_probabilities = [0.5, 0.2, 0.3]


def test_propose_step(mcmcusher, rand_occu):
    occu, fixed_sites = rand_occu
    iterations = 50000
    # test with 50/50 probability
    flipped_sites = []
    count1, count2 = 0, 0
    total = 0
    for i in range(iterations):
        step = mcmcusher.propose_step(occu)
        assert len(step) == len(set([s for s, c in step]))
        # No duplicate site allowed!
        for flip in step:
            assert flip[1] != occu[flip[0]]
            if flip[0] in mcmcusher.active_sublattices[0].active_sites:
                count1 += 1
                assert flip[1] in mcmcusher.active_sublattices[0].encoding
            elif flip[0] in mcmcusher.active_sublattices[1].active_sites:
                count2 += 1
                assert flip[1] in mcmcusher.active_sublattices[1].encoding
            else:
                raise RuntimeError(
                    "Something went wrong in proposing"
                    f"a step site proposed in {step} is"
                    " not in any of the allowed sites"
                )
            total += 1
            flipped_sites.append(flip[0])

    # check probabilities seem sound
    if not isinstance(mcmcusher, Tableflip):
        assert count1 / total == pytest.approx(0.5, abs=1e-2)
        assert count2 / total == pytest.approx(0.5, abs=1e-2)
    else:
        # Because Table flip is equal per-direction.
        assert count1 / total == pytest.approx(0.6, abs=5e-2)
        assert count2 / total == pytest.approx(0.4, abs=5e-2)

    # check that every site was flipped at least once
    assert all(
        i in flipped_sites for i in np.setdiff1d(np.arange(num_sites), fixed_sites)
    )

    # make sure fixed sites remain the same
    assert all(i not in fixed_sites for i in flipped_sites)

    # Now check with a sublattice bias
    mcmcusher.sublattice_probabilities = [0.8, 0.2]
    flipped_sites = []
    count1, count2 = 0, 0
    total = 0
    for i in range(iterations):
        step = mcmcusher.propose_step(occu)
        for flip in step:
            if flip[0] in mcmcusher.active_sublattices[0].active_sites:
                count1 += 1
                assert flip[1] in mcmcusher.active_sublattices[0].encoding
            elif flip[0] in mcmcusher.active_sublattices[1].sites:
                count2 += 1
                assert flip[1] in mcmcusher.active_sublattices[1].encoding
            else:
                raise RuntimeError(
                    "Something went wrong in proposing"
                    f"a step site proposed in {step} is"
                    " not in any of the allowed sites"
                )
            total += 1
            flipped_sites.append(flip[0])
    if not isinstance(mcmcusher, Tableflip):
        assert count1 / total == pytest.approx(0.8, abs=1e-2)
        assert count2 / total == pytest.approx(0.2, abs=1e-2)


def test_table_flip(table_flip, rand_occu_lmtpo):

    def get_n(occu, sublattices):
        sl1, sl2 = sublattices
        n = np.array([(occu[sl1.sites] == 0).sum(),
                      (occu[sl1.sites] == 1).sum(),
                      (occu[sl1.sites] == 2).sum(),
                      (occu[sl2.sites] == 0).sum(),
                      (occu[sl2.sites] == 1).sum()],
                     dtype=int
                     )
        return n

    def get_hash(a):
        return tuple(a.tolist())

    def get_n_states(n):
        assert n[:3].sum() == 3
        assert n[3:].sum() == 3
        return comb(3, n[0]) * comb(3 - n[0], n[1]) * comb(3, n[3])

    occu = rand_occu_lmtpo[0].copy()
    bias = SquarechargeBias(table_flip.sublattices)
    o_counter = Counter()
    n_counter = Counter()

    # Uniformly random kernel.
<<<<<<< HEAD
    print("Sublattices:", table_flip.sublattices)
=======
    # print("Sublattices:", table_flip.sublattices)
    # print("flip table:", table_flip.flip_table)
>>>>>>> 9a29cdb3
    l = 100000
    for i in range(l):
        assert bias.compute_bias(occu) == 0
        step = table_flip.propose_step(occu)
        n = get_n(occu, table_flip.sublattices)
        # print("occu:", occu)
        # print("n:", n)
        # print("step:", step)
        flip_id, direction = table_flip._get_flip_id(occu, step)
        occu_next = occu.copy()
        for s_id, code in step:
            occu_next[s_id] = code
        # print("occu_next:", occu_next)
        # print("n_next:", get_n(occu_next))
        dn = get_n(occu_next, table_flip.sublattices) - n
        # Check dn is always correct.
        if flip_id == -1:
            assert direction == 0
            npt.assert_array_equal(dn, 0)
            if len(step) == 2:
                assert np.any(n != 6)
                assert np.all(n >= 0)
            else:
                assert len(step) == 0
        else:
            dd = - 2 * direction + 1
            npt.assert_array_equal(dd * table_flip.flip_table[flip_id, :],
                                   dn)

        n_counter[get_hash(n)] += 1
        o_counter[get_hash(occu)] += 1

        log_priori = table_flip.compute_log_priori_factor(occu, step)
        # Null step might still exist.
        # assert len(step) > 0
        if log_priori >= 0 or log_priori >= np.log(np.random.rand()):
            # Accepted.
            occu = occu_next.copy()

    # When finished, see if distribution is correct.
    assert len(n_counter) == 3
    n_occus = []
    for n_hash in n_counter.keys():
        n = np.array(n_hash, dtype=int)
        n_occus.append(get_n_states(n))
    n_occus = np.array(n_occus)
    assert len(o_counter) == sum(n_occus)
    o_count_av = l / sum(n_occus)
    npt.assert_allclose(np.array(list(o_counter.values())) / o_count_av,
                        1, atol=0.1)
    n_counts = np.array(list(n_counter.values()))
    r_counts = n_counts / n_counts.sum()
    r_occus = n_occus / n_occus.sum()
    npt.assert_allclose(r_counts, r_occus, atol=0.1)
    # print("r_counts:", r_counts)
    # print("r_occus:", r_occus)
    # print("occupancies:", o_counter)
    # assert False
    # Read numerical values, they are acceptable.<|MERGE_RESOLUTION|>--- conflicted
+++ resolved
@@ -184,12 +184,8 @@
     n_counter = Counter()
 
     # Uniformly random kernel.
-<<<<<<< HEAD
-    print("Sublattices:", table_flip.sublattices)
-=======
     # print("Sublattices:", table_flip.sublattices)
     # print("flip table:", table_flip.flip_table)
->>>>>>> 9a29cdb3
     l = 100000
     for i in range(l):
         assert bias.compute_bias(occu) == 0
