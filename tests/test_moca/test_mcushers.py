--- conflicted
+++ resolved
@@ -55,24 +55,18 @@
 @pytest.fixture
 def rand_occu(all_sublattices, rng):
     # generate a random occupancy according to the sublattices
-<<<<<<< HEAD
-    occu = _gen_unconstrained_ordered_occu(all_sublattices[0] + all_sublattices[1])
-=======
-    occu = gen_random_occupancy(all_sublattices[0] + all_sublattices[1], rng=rng)
->>>>>>> 68de31ce
+    occu = _gen_unconstrained_ordered_occu(
+        all_sublattices[0] + all_sublattices[1], rng=rng
+    )
     return occu, all_sublattices[1][0].sites  # return indices of fixed sites
 
 
 @pytest.fixture
 def rand_occu_lmtpo(all_sublattices_lmtpo, rng):
     # generate a random occupancy according to the sublattices
-<<<<<<< HEAD
-    occu = _gen_neutral_occu(all_sublattices_lmtpo[0] + all_sublattices_lmtpo[1])
-=======
-    occu = gen_random_neutral_occupancy(
+    occu = _gen_neutral_occu(
         all_sublattices_lmtpo[0] + all_sublattices_lmtpo[1], rng=rng
     )
->>>>>>> 68de31ce
     return occu, []  # return indices of fixed sites
 
 
