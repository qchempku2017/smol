--- conflicted
+++ resolved
@@ -157,8 +157,6 @@
         assert count2 / total == pytest.approx(0.2, abs=1e-2)
 
 
-<<<<<<< HEAD
-=======
 def test_table_flip_factors():
     sites1 = np.array([0, 1, 2])
     sites2 = np.array([3, 4, 5])
@@ -187,7 +185,6 @@
     assert np.isclose(tf.compute_log_priori_factor(occu4, step4), np.log(9 / 2))  # forth p=1/9, back p=1/2
 
 
->>>>>>> 3f8d2049
 def test_table_flip(table_flip, rand_occu_lmtpo):
 
     def get_n(occu, sublattices):
