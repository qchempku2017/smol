--- conflicted
+++ resolved
@@ -1,18 +1,4 @@
 from copy import deepcopy
-<<<<<<< HEAD
-import numpy.testing as npt
-import numpy as np
-import random
-
-from smol.cofe import ClusterExpansion
-from smol.cofe.extern import EwaldTerm
-from smol.moca import (CanonicalEnsemble, MuSemiGrandEnsemble,
-                       FuSemiGrandEnsemble, CompositeProcessor,
-                       CEProcessor, EwaldProcessor)
-
-from smol.moca.ensemble.sublattice import get_all_sublattices
-=======
->>>>>>> b8320688
 
 import numpy as np
 import numpy.testing as npt
@@ -29,6 +15,7 @@
 from tests.utils import assert_msonable, gen_random_occupancy
 
 ensembles = [CanonicalEnsemble, SemiGrandEnsemble]
+
 
 @pytest.fixture
 def canonical_ensemble(composite_processor):
@@ -104,27 +91,15 @@
     ensemble.restrict_sites(sites)
     for sublatt in ensemble.sublattices:
         assert not any(i in sublatt.active_sites for i in sites)
-    for sublatt in ensemble.all_sublattices:
-        assert not any(i in sublatt.active_sites for i in sites)
     ensemble.reset_restricted_sites()
     for sublatt in ensemble.sublattices:
-<<<<<<< HEAD
-        npt.assert_array_equal(sublatt.sites, sublatt.active_sites)
-    for sublatt in ensemble.all_sublattices:
-        npt.assert_array_equal(sublatt.sites, sublatt.active_sites)
-=======
         if len(sublatt.site_space) > 1:
             npt.assert_array_equal(sublatt.sites, sublatt.active_sites)
         else:
             assert len(sublatt.active_sites) == 0
 
->>>>>>> b8320688
 
 def test_msonable(ensemble):
-    assert_msonable(ensemble)
-    all_sites = np.concatenate([s.sites for s in ensemble.all_sublattices])
-    fix_sites = random.sample(all_sites.tolist(), len(all_sites)//2)
-    ensemble.restrict_sites(fix_sites)
     assert_msonable(ensemble)
 
 
