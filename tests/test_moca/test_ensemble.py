--- conflicted
+++ resolved
@@ -1,7 +1,6 @@
 import numpy as np
 import numpy.testing as npt
 import pytest
-import random
 from copy import deepcopy
 
 from smol.cofe import ClusterExpansion, RegressionData
@@ -78,15 +77,9 @@
     )
     occu = np.zeros(ensemble.num_sites, dtype=int)
     for _ in range(50):  # test a few flips
-<<<<<<< HEAD
-        sublatt = np.random.choice(ensemble.active_sublattices)
-        site = np.random.choice(sublatt.sites)
-        spec = np.random.choice(sublatt.encoding)
-=======
-        sublatt = rng.choice(ensemble.sublattices)
+        sublatt = rng.choice(ensemble.active_sublattices)
         site = rng.choice(sublatt.sites)
-        spec = rng.choice(range(len(sublatt.site_space)))
->>>>>>> 1290f537
+        spec = rng.choice(sublatt.encoding)
         flip = [(site, spec)]
         assert proc.compute_property_change(
             occu, flip
@@ -206,15 +199,9 @@
     )
     rng = np.random.default_rng()
     for _ in range(50):  # test a few flips
-<<<<<<< HEAD
         sublatt = np.random.choice(canonical_ensemble.active_sublattices)
-        site = np.random.choice(sublatt.sites)
-        spec = np.random.choice(range(len(sublatt.site_space)))
-=======
-        sublatt = rng.choice(canonical_ensemble.sublattices)
         site = rng.choice(sublatt.sites)
         spec = rng.choice(range(len(sublatt.site_space)))
->>>>>>> 1290f537
         flip = [(site, spec)]
         assert np.dot(
             canonical_ensemble.natural_parameters,
@@ -273,15 +260,9 @@
     )
     rng = np.random.default_rng()
     for _ in range(50):  # test a few flips
-<<<<<<< HEAD
-        sublatt = np.random.choice(mugrand_ensemble.active_sublattices)
-        site = np.random.choice(sublatt.sites)
-        spec = np.random.choice(sublatt.encoding)
-=======
-        sublatt = rng.choice(mugrand_ensemble.sublattices)
+        sublatt = rng.choice(mugrand_ensemble.active_sublattices)
         site = rng.choice(sublatt.sites)
-        spec = rng.choice(range(len(sublatt.site_space)))
->>>>>>> 1290f537
+        spec = rng.choice(sublatt.encoding)
         flip = [(site, spec)]
         dmu = (mugrand_ensemble._mu_table[site][spec]
                - mugrand_ensemble._mu_table[site][occu[site]]
