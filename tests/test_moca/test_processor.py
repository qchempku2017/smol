--- conflicted
+++ resolved
@@ -183,44 +183,6 @@
         new_sp = rng.choice(sublatt.encoding)
         new_occu = occu.copy()
         new_occu[site] = new_sp
-<<<<<<< HEAD
-        prop_f = processor.compute_property(new_occu)
-        prop_i = processor.compute_property(occu)
-        dprop = processor.compute_property_change(occu, [(site, new_sp)])
-=======
-        feat_f = composite_processor.compute_feature_vector(new_occu)
-        feat_i = composite_processor.compute_feature_vector(occu)
-        dfeat = composite_processor.compute_feature_vector_change(
-            occu, [(site, new_sp)]
-        )
->>>>>>> 4175e8e7
-        # Check with some tight tolerances.
-        npt.assert_allclose(dfeat, feat_f - feat_i, rtol=RTOL, atol=ATOL)
-        # Test reverse matches forward
-        old_sp = occu[site]
-<<<<<<< HEAD
-        rdprop = processor.compute_property_change(new_occu, [(site, old_sp)])
-        assert dprop == -1 * rdprop
-=======
-        rdfeat = composite_processor.compute_feature_vector_change(
-            new_occu, [(site, old_sp)]
-        )
-        npt.assert_allclose(dfeat, -1 * rdfeat, rtol=RTOL, atol=ATOL)
->>>>>>> 4175e8e7
-
-
-def test_compute_feature_change(processor, rng):
-    sublattices = processor.get_sublattices()
-    occu = _gen_unconstrained_ordered_occu(sublattices, rng=rng)
-    active_sublattices = [sublatt for sublatt in sublattices if sublatt.is_active]
-    processor.cluster_subspace.change_site_bases("indicator")
-
-    for _ in range(100):
-        sublatt = rng.choice(active_sublattices)
-        site = rng.choice(sublatt.sites)
-        new_sp = rng.choice(sublatt.encoding)
-        new_occu = occu.copy()
-        new_occu[site] = new_sp
         prop_f = processor.compute_property(new_occu)
         prop_i = processor.compute_property(occu)
         dprop = processor.compute_property_change(occu, [(site, new_sp)])
@@ -230,6 +192,33 @@
         old_sp = occu[site]
         rdprop = processor.compute_property_change(new_occu, [(site, old_sp)])
         npt.assert_allclose(dprop, -1 * rdprop, rtol=RTOL, atol=ATOL)
+
+
+def test_compute_feature_change(processor, rng):
+    sublattices = processor.get_sublattices()
+    occu = _gen_unconstrained_ordered_occu(sublattices, rng=rng)
+    active_sublattices = [sublatt for sublatt in sublattices if sublatt.is_active]
+    processor.cluster_subspace.change_site_bases("indicator")
+
+    for _ in range(100):
+        sublatt = rng.choice(active_sublattices)
+        site = rng.choice(sublatt.sites)
+        new_sp = rng.choice(sublatt.encoding)
+        new_occu = occu.copy()
+        new_occu[site] = new_sp
+        feat_f = processor.compute_feature_vector(new_occu)
+        feat_i = processor.compute_feature_vector(occu)
+        dfeat = processor.compute_feature_vector_change(
+            occu, [(site, new_sp)]
+        )
+        # Check with some tight tolerances.
+        npt.assert_allclose(dfeat, feat_f - feat_i, rtol=RTOL, atol=ATOL)
+        # Test reverse matches forward
+        old_sp = occu[site]
+        rdfeat = processor.compute_feature_vector_change(
+            new_occu, [(site, old_sp)]
+        )
+        npt.assert_allclose(dfeat, -1 * rdfeat, rtol=RTOL, atol=ATOL)
 
 
 def test_msonable(processor, rng):
