import numpy as np
import numpy.testing as npt
import pytest
from pymatgen.analysis.structure_matcher import StructureMatcher

from smol.capp.generate.random import _gen_unconstrained_ordered_occu
from smol.cofe import ClusterExpansion
from smol.cofe.extern import EwaldTerm
from smol.cofe.space.domain import Vacancy, get_allowed_species
from smol.moca.processor import (
    ClusterDecompositionProcessor,
    ClusterExpansionProcessor,
    CompositeProcessor,
    EwaldProcessor,
)
from smol.moca.processor.base import Processor
from smol.moca.processor.distance import (
    ClusterInteractionDistanceProcessor,
    CorrelationDistanceProcessor,
)
from smol.utils._openmp_helpers import _openmp_effective_numthreads
from smol.utils.cluster.numthreads import DEFAULT_NUM_THREADS
from tests.utils import assert_msonable, gen_random_ordered_structure

pytestmark = pytest.mark.filterwarnings("ignore:All bit combos have been removed")

RTOL = 1e-12  # relative tolerance to check property change functions
# absolute tolerance to check property change functions (eps is approx 2E-16)
ATOL = 2e4 * np.finfo(float).eps
DRIFT_TOL = 10 * np.finfo(float).eps  # tolerance of average drift


@pytest.fixture
def ce_processor(cluster_subspace, rng):
    coefs = 2 * rng.random(cluster_subspace.num_corr_functions)
    scmatrix = 3 * np.eye(3)
    return ClusterExpansionProcessor(
        cluster_subspace, supercell_matrix=scmatrix, coefficients=coefs
    )


@pytest.fixture(params=["real", "reciprocal", "point"])
def ewald_processor(cluster_subspace, rng, request):
    coef = rng.random(1)
    scmatrix = 3 * np.eye(3)
    ewald_term = EwaldTerm(use_term=request.param)
    return EwaldProcessor(
        cluster_subspace,
        supercell_matrix=scmatrix,
        coefficient=coef,
        ewald_term=ewald_term,
    )


@pytest.fixture(params=["correlation", "interaction"])
def processor_distance_processor(cluster_subspace, rng, request):
    # return a processor and the corresponding distance processor
    scmatrix = 3 * np.eye(3)
    coefs = np.ones(len(cluster_subspace))
    if request.param == "correlation":
        target_weights = rng.random(len(cluster_subspace) - 1)
        procs = (
            ClusterExpansionProcessor(cluster_subspace, scmatrix, coefs),
            CorrelationDistanceProcessor(
                cluster_subspace, scmatrix, target_weights=target_weights
            ),
        )
    else:
        expansion = ClusterExpansion(cluster_subspace, coefs)
        target_weights = rng.random(cluster_subspace.num_orbits - 1)
        procs = (
            ClusterDecompositionProcessor(
                cluster_subspace, scmatrix, expansion.cluster_interaction_tensors
            ),
            ClusterInteractionDistanceProcessor(
                cluster_subspace,
                scmatrix,
                expansion.cluster_interaction_tensors,
                target_weights=target_weights,
            ),
        )
    return procs


def test_encode_decode_property(ce_processor, rng):
    occu = _gen_unconstrained_ordered_occu(ce_processor.get_sublattices(), rng=rng)
    decoccu = ce_processor.decode_occupancy(occu)
    for species, space in zip(decoccu, ce_processor.allowed_species):
        assert species in space
    npt.assert_equal(occu, ce_processor.encode_occupancy(decoccu))


def test_site_spaces(ce_processor):
    assert all(
        sp in ce_processor.structure.composition
        for space in ce_processor.unique_site_spaces
        for sp in space
        if sp != Vacancy()
    )
    assert all(
        sp in ce_processor._subspace.expansion_structure.composition
        for space in ce_processor.active_site_spaces
        for sp in space
        if sp != Vacancy()
    )


def test_sublattice(ce_processor):
    sublattices = ce_processor.get_sublattices()
    # These are default initialized, not split.
    site_species = get_allowed_species(ce_processor.structure)
    for sublatt, site_space in zip(sublattices, ce_processor.unique_site_spaces):
        assert sublatt.site_space == site_space
        for site in sublatt.sites:
            assert site_species[site] == list(site_space.keys())
    assert sum(len(sublatt.sites) for sublatt in sublattices) == len(
        ce_processor.structure
    )


<<<<<<< HEAD
=======
def test_get_average_drift(composite_processor):
    forward, reverse = composite_processor.compute_average_drift()
    assert forward <= DRIFT_TOL and reverse <= DRIFT_TOL


def test_compute_property_change(composite_processor, rng):
    sublattices = composite_processor.get_sublattices()
    occu = gen_random_occupancy(sublattices, rng=rng)
    active_sublattices = [sublatt for sublatt in sublattices if sublatt.is_active]

    for _ in range(100):
        sublatt = rng.choice(active_sublattices)
        site = rng.choice(sublatt.sites)
        new_sp = rng.choice(sublatt.encoding)
        new_occu = occu.copy()
        new_occu[site] = new_sp
        prop_f = composite_processor.compute_property(new_occu)
        prop_i = composite_processor.compute_property(occu)
        dprop = composite_processor.compute_property_change(occu, [(site, new_sp)])
        # Check with some tight tolerances.
        npt.assert_allclose(dprop, prop_f - prop_i, rtol=RTOL, atol=ATOL)
        # Test reverse matches forward
        old_sp = occu[site]
        rdprop = composite_processor.compute_property_change(new_occu, [(site, old_sp)])
        npt.assert_allclose(dprop, -1 * rdprop, rtol=RTOL, atol=ATOL)


>>>>>>> 84d60b8f
def test_structure_occupancy_conversion(ce_processor, rng):
    sm = StructureMatcher()
    for _ in range(10):
        s_init = gen_random_ordered_structure(
            ce_processor.cluster_subspace.structure,
            size=ce_processor.supercell_matrix,
            rng=rng,
        )
        s_init = s_init.get_sorted_structure()
        occu_init = ce_processor.occupancy_from_structure(s_init)

        s_conv = ce_processor.structure_from_occupancy(occu_init)
        s_conv = s_conv.get_sorted_structure()

        # occu_conv = ce_processor.occupancy_from_structure(s_conv)

        # For symmetrically equivalent structures, StructureMatcher might generate
        # different structure_site_mappings
        # (see cluster_subspace.structure_site_mappings), therefore we may get
        # different occupancy strings with occupancy_from_structure, and
        # occu1 -> structure -> occu2 conversion cycle does not guarantee that
        # occu1 == occu2. In most use cases, it is not necessary to enforce that
        # occu1 == occu2. If you have to do so, you'll need to deeply modify the code of
        # StructureMatcher, which might not be a trivial task. Here we will only test
        # whether occu1 -> str1 and occu2 -> str2 are symmetrically equivalent.
        # This should be enough in our application. We notify the users about this
        # mismatch in the documentations.
        assert sm.fit(s_init, s_conv)


# only test composite_processor predicting an energy value
def test_compute_energy(composite_processor, rng):
    occu = _gen_unconstrained_ordered_occu(
        composite_processor.get_sublattices(), rng=rng
    )
    struct = composite_processor.structure_from_occupancy(occu)
    pred = np.dot(
        composite_processor.raw_coefs,
        composite_processor.cluster_subspace.corr_from_structure(struct, False),
    )
    assert composite_processor.compute_property(occu) == pytest.approx(pred, abs=ATOL)


# General tests for all processors
# Currently being done only on composites because I can not for the life of
# me figure out a clean way to parametrize with parametrized fixtures or use a
# fixture union from pytest_cases that works.


def test_get_average_drift(processor):
    forward, reverse = processor.compute_average_drift()
    assert forward <= DRIFT_TOL and reverse <= DRIFT_TOL


def test_compute_property_change(processor, rng):
    sublattices = processor.get_sublattices()
    occu = _gen_unconstrained_ordered_occu(sublattices, rng=rng)
    active_sublattices = [sublatt for sublatt in sublattices if sublatt.is_active]

    for _ in range(100):
        sublatt = rng.choice(active_sublattices)
        site = rng.choice(sublatt.sites)
        new_sp = rng.choice(sublatt.encoding)
        new_occu = occu.copy()
        new_occu[site] = new_sp
        prop_f = processor.compute_property(new_occu)
        prop_i = processor.compute_property(occu)
        dprop = processor.compute_property_change(occu, [(site, new_sp)])
        # Check with some tight tolerances.
        npt.assert_allclose(dprop, prop_f - prop_i, rtol=RTOL, atol=ATOL)
        # Test reverse matches forward
        old_sp = occu[site]
        rdprop = processor.compute_property_change(new_occu, [(site, old_sp)])
        assert dprop == -1 * rdprop


def test_compute_feature_change(processor, rng):
    sublattices = processor.get_sublattices()
    occu = _gen_unconstrained_ordered_occu(sublattices, rng=rng)
    active_sublattices = [sublatt for sublatt in sublattices if sublatt.is_active]
    processor.cluster_subspace.change_site_bases("indicator")

    for _ in range(100):
        sublatt = rng.choice(active_sublattices)
        site = rng.choice(sublatt.sites)
        new_sp = rng.choice(sublatt.encoding)
        new_occu = occu.copy()
        new_occu[site] = new_sp
        prop_f = processor.compute_property(new_occu)
        prop_i = processor.compute_property(occu)
        dprop = processor.compute_property_change(occu, [(site, new_sp)])
        # Check with some tight tolerances.
        npt.assert_allclose(dprop, prop_f - prop_i, rtol=RTOL, atol=ATOL)
        # Test reverse matches forward
        old_sp = occu[site]
        rdprop = processor.compute_property_change(new_occu, [(site, old_sp)])
        assert dprop == pytest.approx(-1 * rdprop, rel=RTOL, abs=ATOL)


def test_msonable(processor, rng):
    occu = _gen_unconstrained_ordered_occu(processor.get_sublattices(), rng=rng)
    d = processor.as_dict()
    pr = Processor.from_dict(d)
    assert processor.compute_property(occu) == pr.compute_property(occu)
    npt.assert_array_equal(processor.coefs, pr.coefs)
    # send in pr bc composite_processor is scoped for function and new random
    # coefficients will be created.
    assert_msonable(pr)


# ClusterExpansionProcessor only tests
def test_compute_correlation_vector(ce_processor, rng):
    occu = _gen_unconstrained_ordered_occu(ce_processor.get_sublattices(), rng=rng)
    struct = ce_processor.structure_from_occupancy(occu)
    # same as normalize=False in corr_from_structure
    npt.assert_allclose(
        ce_processor.compute_feature_vector(occu) / ce_processor.size,
        ce_processor.cluster_subspace.corr_from_structure(struct),
    )

    npt.assert_allclose(
        ce_processor.compute_feature_vector(occu) / ce_processor.size,
        ce_processor.cluster_subspace.corr_from_structure(struct),
    )


# cluster decomposition processor
def test_compute_cluster_interactions(cluster_subspace, rng):
    coefs = 2 * np.random.random(cluster_subspace.num_corr_functions)
    scmatrix = 3 * np.eye(3)
    expansion = ClusterExpansion(cluster_subspace, coefs)
    processor = ClusterDecompositionProcessor(
        cluster_subspace, scmatrix, expansion.cluster_interaction_tensors
    )

    occu = _gen_unconstrained_ordered_occu(processor.get_sublattices(), rng=rng)
    struct = processor.structure_from_occupancy(occu)
    # same as normalize=False in corr_from_structure
    proc_interactions = processor.compute_feature_vector(occu) / processor.size
    exp_interactions = expansion.cluster_interactions_from_structure(struct)
    npt.assert_allclose(proc_interactions, exp_interactions)
    pred_energy = expansion.predict(struct, normalized=True)
    assert sum(
        cluster_subspace.orbit_multiplicities * proc_interactions
    ) == pytest.approx(pred_energy, abs=ATOL)


def test_bad_coef_length(cluster_subspace, rng):
    coefs = rng.random(cluster_subspace.num_corr_functions - 1)
    with pytest.raises(ValueError):
        ClusterExpansionProcessor(cluster_subspace, 5 * np.eye(3), coefficients=coefs)


def test_bad_composite(cluster_subspace, rng):
    coefs = 2 * rng.random(cluster_subspace.num_corr_functions)
    scmatrix = 3 * np.eye(3)
    proc = CompositeProcessor(cluster_subspace, supercell_matrix=scmatrix)
    with pytest.raises(AttributeError):
        proc.add_processor(
            CompositeProcessor(cluster_subspace, supercell_matrix=scmatrix)
        )
    with pytest.raises(ValueError):
        proc.add_processor(
            ClusterExpansionProcessor(
                cluster_subspace, 2 * scmatrix, coefficients=coefs
            )
        )
    with pytest.raises(ValueError):
        new_cs = cluster_subspace.copy()
        ids = range(1, new_cs.num_corr_functions)
        new_cs.remove_corr_functions(rng.choice(ids, size=10))
        proc.add_processor(
            ClusterExpansionProcessor(new_cs, scmatrix, coefficients=coefs)
        )


def test_distance_processor(processor_distance_processor, rng):
    # test distance processor results vs compute directly from the corresponding
    # processor
    processor, distance_processor = processor_distance_processor
    for _ in range(5):
        occu = _gen_unconstrained_ordered_occu(processor.get_sublattices(), rng=rng)

        # remove first entry since it is the "exact match diameter" in the distance metric
        expected = abs(
            processor.compute_feature_vector(occu)[1:] / processor.size
            - distance_processor.target_vector[1:]
        )
        actual = distance_processor.compute_feature_vector(occu)
        npt.assert_allclose(actual[1:], expected)

        diameter = distance_processor.exact_match_max_diameter(actual)
        expected = np.dot(
            distance_processor.coefs, np.concatenate([[diameter], expected])
        )
        actual = distance_processor.compute_property(occu)
        assert actual == pytest.approx(expected)

        for _ in range(100):
            active_sublattices = [
                sublatt for sublatt in processor.get_sublattices() if sublatt.is_active
            ]
            sublatt = rng.choice(active_sublattices)
            site = rng.choice(sublatt.sites)
            new_sp = rng.choice(sublatt.encoding)
            new_occu = occu.copy()
            new_occu[site] = new_sp
            flips = [(site, new_sp)]

            # remove first element since it is the "exact match diameter" in the distance metric
            dist_f = abs(
                processor.compute_feature_vector(new_occu)[1:] / processor.size
                - distance_processor.target_vector[1:]
            )
            dist_i = abs(
                processor.compute_feature_vector(occu)[1:] / processor.size
                - distance_processor.target_vector[1:]
            )

            distances = distance_processor.compute_feature_vector_distances(occu, flips)
            npt.assert_allclose(distances[0][1:], dist_i, rtol=RTOL, atol=ATOL)
            npt.assert_allclose(distances[1][1:], dist_f, rtol=RTOL, atol=ATOL)

            diameter_i = distance_processor.exact_match_max_diameter(distances[0])
            diameter_f = distance_processor.exact_match_max_diameter(distances[1])

            expected = np.dot(
                distance_processor.coefs,
                np.concatenate([[diameter_f - diameter_i], dist_f - dist_i]),
            )
            actual = distance_processor.compute_property_change(occu, flips)
            assert actual == pytest.approx(expected)


def test_exact_match_max_diameter(processor_distance_processor, rng):
    processor, distance_processor = processor_distance_processor

    # check a vector with all zeros returns the max diameter
    distance_vector = np.zeros(len(processor.coefs))
    max_diameter = max(processor.cluster_subspace.orbits_by_diameter.keys())
    assert distance_processor.exact_match_max_diameter(distance_vector) == max_diameter

    # check a random orbit in between
    # exclude zero diameter, and smallest diameter orbit
    diameter = rng.choice(
        list(processor.cluster_subspace.orbits_by_diameter.keys())[2:]
    )
    orbit = rng.choice(processor.cluster_subspace.orbits_by_diameter[diameter])

    if isinstance(distance_processor, CorrelationDistanceProcessor):
        # this is correlation based
        index = rng.choice(range(orbit.bit_id, orbit.bit_id + len(orbit)))
    else:
        index = orbit.id

    distance_vector[index] = 2 * distance_processor.match_tol
    assert 0 < distance_processor.exact_match_max_diameter(distance_vector) < diameter

    # check a vector exceeding match_tol for first point orbit
    distance_vector[1] = 2 * distance_processor.match_tol
    assert distance_processor.exact_match_max_diameter(distance_vector) == 0.0


def test_bad_distance_processor(single_subspace, rng):
    scm = 3 * np.eye(3)
    subspace = single_subspace.copy()

    with pytest.raises(ValueError):
        subspace.add_external_term(EwaldTerm())
        proc = CorrelationDistanceProcessor(subspace, scm)

    with pytest.raises(ValueError):
        proc = CorrelationDistanceProcessor(single_subspace, scm, match_weight=-1)

    with pytest.raises(ValueError):
        target_weights = np.ones(len(single_subspace) - 4)
        proc = CorrelationDistanceProcessor(
            single_subspace, scm, target_weights=target_weights
        )


def test_set_threads(single_subspace):
    coefs = 2 * np.random.random(single_subspace.num_corr_functions)
    scmatrix = 3 * np.eye(3)
    expansion = ClusterExpansion(single_subspace, coefs)

    ceproc = ClusterExpansionProcessor(single_subspace, scmatrix, coefs)
    cdproc = ClusterDecompositionProcessor(
        single_subspace,
        scmatrix,
        expansion.cluster_interaction_tensors,
    )

    # assert defaults
    assert ceproc.num_threads == DEFAULT_NUM_THREADS
    assert ceproc._evaluator.num_threads == ceproc.num_threads
    assert ceproc.num_threads_full == DEFAULT_NUM_THREADS

    for eval_data in ceproc._eval_data_by_sites.values():
        assert eval_data.evaluator.num_threads == ceproc.num_threads

    assert cdproc.num_threads == DEFAULT_NUM_THREADS
    assert ceproc.num_threads_full == DEFAULT_NUM_THREADS

    for eval_data in cdproc._eval_data_by_sites.values():
        assert eval_data.evaluator.num_threads == cdproc.num_threads

    # assert setting thread values
    ceproc.num_threads = 1
    cdproc.num_threads = 1

    ceproc.num_threads_full = 1
    cdproc.num_threads_full = 1

    assert ceproc.num_threads == 1
    assert ceproc.num_threads_full == 1

    for eval_data in ceproc._eval_data_by_sites.values():
        assert eval_data.evaluator.num_threads == 1

    assert cdproc.num_threads == 1
    assert ceproc.num_threads_full == 1

    for eval_data in ceproc._eval_data_by_sites.values():
        assert eval_data.evaluator.num_threads == 1

    # assert -1 gives max number of threads
    ceproc.num_threads = -1
    assert ceproc.num_threads == _openmp_effective_numthreads(n_threads=-1)

    # assert setting more complains
    with pytest.raises(ValueError):
        ceproc.num_threads = _openmp_effective_numthreads() + 1<|MERGE_RESOLUTION|>--- conflicted
+++ resolved
@@ -118,36 +118,6 @@
     )
 
 
-<<<<<<< HEAD
-=======
-def test_get_average_drift(composite_processor):
-    forward, reverse = composite_processor.compute_average_drift()
-    assert forward <= DRIFT_TOL and reverse <= DRIFT_TOL
-
-
-def test_compute_property_change(composite_processor, rng):
-    sublattices = composite_processor.get_sublattices()
-    occu = gen_random_occupancy(sublattices, rng=rng)
-    active_sublattices = [sublatt for sublatt in sublattices if sublatt.is_active]
-
-    for _ in range(100):
-        sublatt = rng.choice(active_sublattices)
-        site = rng.choice(sublatt.sites)
-        new_sp = rng.choice(sublatt.encoding)
-        new_occu = occu.copy()
-        new_occu[site] = new_sp
-        prop_f = composite_processor.compute_property(new_occu)
-        prop_i = composite_processor.compute_property(occu)
-        dprop = composite_processor.compute_property_change(occu, [(site, new_sp)])
-        # Check with some tight tolerances.
-        npt.assert_allclose(dprop, prop_f - prop_i, rtol=RTOL, atol=ATOL)
-        # Test reverse matches forward
-        old_sp = occu[site]
-        rdprop = composite_processor.compute_property_change(new_occu, [(site, old_sp)])
-        npt.assert_allclose(dprop, -1 * rdprop, rtol=RTOL, atol=ATOL)
-
-
->>>>>>> 84d60b8f
 def test_structure_occupancy_conversion(ce_processor, rng):
     sm = StructureMatcher()
     for _ in range(10):
@@ -244,7 +214,7 @@
         # Test reverse matches forward
         old_sp = occu[site]
         rdprop = processor.compute_property_change(new_occu, [(site, old_sp)])
-        assert dprop == pytest.approx(-1 * rdprop, rel=RTOL, abs=ATOL)
+        npt.assert_allclose(dprop, -1 * rdprop, rtol=RTOL, atol=ATOL)
 
 
 def test_msonable(processor, rng):
