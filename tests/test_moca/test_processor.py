import numpy as np
import numpy.testing as npt
<<<<<<< HEAD
from tests.utils import assert_msonable, gen_random_occupancy
from smol.cofe import ClusterExpansion
from smol.cofe.extern import EwaldTerm
from smol.moca.processor import ClusterExpansionProcessor, ClusterDecompositionProcessor, \
    EwaldProcessor, CompositeProcessor
from smol.cofe.space.domain import Vacancy
=======
import pytest
from pymatgen.analysis.structure_matcher import StructureMatcher

from smol.cofe.extern import EwaldTerm
from smol.cofe.space.domain import Vacancy, get_allowed_species
from smol.moca.processor import (
    ClusterExpansionProcessor,
    CompositeProcessor,
    EwaldProcessor,
)
>>>>>>> 58071164
from smol.moca.processor.base import Processor
from tests.utils import assert_msonable, gen_random_occupancy, gen_random_structure

RTOL = 0.0  # relative tolerance to check property change functions
# absolute tolerance to check property change functions (eps is approx 2E-16)
ATOL = 2e4 * np.finfo(float).eps
DRIFT_TOL = 10 * np.finfo(float).eps  # tolerance of average drift


@pytest.fixture
def ce_processor(cluster_subspace, rng):
    coefs = 2 * rng.random(cluster_subspace.num_corr_functions)
    scmatrix = 3 * np.eye(3)
    return ClusterExpansionProcessor(
        cluster_subspace, supercell_matrix=scmatrix, coefficients=coefs
    )


@pytest.fixture(params=["real", "reciprocal", "point"])
def ewald_processor(cluster_subspace, rng, request):
    coef = rng.random(1)
    scmatrix = 3 * np.eye(3)
    ewald_term = EwaldTerm(use_term=request.param)
    return EwaldProcessor(
<<<<<<< HEAD
        cluster_subspace, supercell_matrix=scmatrix, coefficient=coef,
        ewald_term=ewald_term)
=======
        cluster_subspace,
        supercell_matrix=scmatrix,
        coefficient=coef,
        ewald_term=ewald_term,
    )
>>>>>>> 58071164


# General tests for all processors
# Currently being done only on composites because I can not for the life of
# me figure out a clean way to parametrize with parametrized fixtures or use a
# fixture union from pytest_cases that works.
def test_encode_decode_property(composite_processor):
    occu = gen_random_occupancy(composite_processor.get_sublattices())
    decoccu = composite_processor.decode_occupancy(occu)
    for species, space in zip(decoccu, composite_processor.allowed_species):
        assert species in space
    npt.assert_equal(occu, composite_processor.encode_occupancy(decoccu))


def test_site_spaces(ce_processor):
    assert all(
        sp in ce_processor.structure.composition
        for space in ce_processor.unique_site_spaces
        for sp in space
        if sp != Vacancy()
    )
    assert all(
        sp in ce_processor._subspace.expansion_structure.composition
        for space in ce_processor.active_site_spaces
        for sp in space
        if sp != Vacancy()
    )


def test_sublattice(ce_processor):
    sublattices = ce_processor.get_sublattices()
    # These are default initialized, not splitted.
    site_species = get_allowed_species(ce_processor.structure)
    for sublatt, site_space in zip(sublattices, ce_processor.unique_site_spaces):
        assert sublatt.site_space == site_space
        for site in sublatt.sites:
            assert site_species[site] == list(site_space.keys())
    assert sum(len(sublatt.sites) for sublatt in sublattices) == len(
        ce_processor.structure
    )


def test_get_average_drift(composite_processor):
    forward, reverse = composite_processor.compute_average_drift()
    assert forward <= DRIFT_TOL and reverse <= DRIFT_TOL


def test_compute_property_change(composite_processor, rng):
    sublattices = composite_processor.get_sublattices()
    occu = gen_random_occupancy(sublattices)
    active_sublattices = [sublatt for sublatt in sublattices if sublatt.is_active]

    for _ in range(100):
        sublatt = rng.choice(active_sublattices)
        site = rng.choice(sublatt.sites)
        new_sp = rng.choice(sublatt.encoding)
        new_occu = occu.copy()
        new_occu[site] = new_sp
        prop_f = composite_processor.compute_property(new_occu)
        prop_i = composite_processor.compute_property(occu)
        dprop = composite_processor.compute_property_change(occu, [(site, new_sp)])
        # Check with some tight tolerances.
        npt.assert_allclose(dprop, prop_f - prop_i, rtol=RTOL, atol=ATOL)
        # Test reverse matches forward
        old_sp = occu[site]
        rdprop = composite_processor.compute_property_change(new_occu, [(site, old_sp)])
        assert dprop == -1 * rdprop


def test_structure_occupancy_conversion(ce_processor):
    sm = StructureMatcher()
    for _ in range(10):
        s_init = gen_random_structure(
            ce_processor.cluster_subspace.structure, size=ce_processor.supercell_matrix
        )
        s_init = s_init.get_sorted_structure()
        occu_init = ce_processor.occupancy_from_structure(s_init)

        s_conv = ce_processor.structure_from_occupancy(occu_init)
        s_conv = s_conv.get_sorted_structure()

        # occu_conv = ce_processor.occupancy_from_structure(s_conv)

        # For symetrically equivalent structures, StructureMatcher might generate
        # different structure_site_mappings
        # (see cluster_subspace.structure_site_mappings), therefore we may get
        # different occupancy strings with occupancy_from_structure, and
        # occu1 -> structure -> occu2 conversion cycle does not guarantee that
        # occu1 == occu2. In most use cases, it is not necessary to enforce that
        # occu1 == occu2. If you have to do so, you'll need to deeply modify the code of
        # StructureMatcher, which might not be a trivial task. Here we will only test
        # whether occu1 -> str1 and occu2 -> str2 are symetrically equivalent.
        # This should be enough in our application. We notify the users about this
        # mismatch in the documentations.
        assert sm.fit(s_init, s_conv)


def test_compute_feature_change(composite_processor, rng):
    sublattices = composite_processor.get_sublattices()
<<<<<<< HEAD
    occu = gen_random_occupancy(sublattices,
                                composite_processor.get_inactive_sublattices())
    composite_processor.cluster_subspace.change_site_bases('indicator')
    for _ in range(10):
        sublatt = np.random.choice(sublattices)
        site = np.random.choice(sublatt.sites)
        new_sp = np.random.choice(sublatt.encoding)
=======
    occu = gen_random_occupancy(sublattices)
    active_sublattices = [sublatt for sublatt in sublattices if sublatt.is_active]
    composite_processor.cluster_subspace.change_site_bases("indicator")

    for _ in range(100):
        sublatt = rng.choice(active_sublattices)
        site = rng.choice(sublatt.sites)
        new_sp = rng.choice(sublatt.encoding)
>>>>>>> 58071164
        new_occu = occu.copy()
        new_occu[site] = new_sp
        prop_f = composite_processor.compute_property(new_occu)
        prop_i = composite_processor.compute_property(occu)
        dprop = composite_processor.compute_property_change(occu, [(site, new_sp)])
        # Check with some tight tolerances.
        npt.assert_allclose(dprop, prop_f - prop_i, rtol=RTOL, atol=ATOL)
        # Test reverse matches forward
        old_sp = occu[site]
        rdprop = composite_processor.compute_property_change(new_occu, [(site, old_sp)])
        assert dprop == -1 * rdprop


def test_compute_property(composite_processor):
    occu = gen_random_occupancy(composite_processor.get_sublattices())
    struct = composite_processor.structure_from_occupancy(occu)
<<<<<<< HEAD
    pred = np.dot(composite_processor.raw_coefs,
                  composite_processor.cluster_subspace.corr_from_structure(struct, False))
=======
    pred = np.dot(
        composite_processor.coefs,
        composite_processor.cluster_subspace.corr_from_structure(struct, False),
    )
>>>>>>> 58071164
    assert composite_processor.compute_property(occu) == pytest.approx(pred, abs=ATOL)


def test_msonable(composite_processor):
    occu = gen_random_occupancy(composite_processor.get_sublattices())
    d = composite_processor.as_dict()
    pr = Processor.from_dict(d)
    assert composite_processor.compute_property(occu) == pr.compute_property(occu)
    npt.assert_array_equal(composite_processor.coefs, pr.coefs)
    # send in pr bc composite_processor is scoped for function and new random
    # coefficients will be created.
    assert_msonable(pr)


# ClusterExpansionProcessor only tests
def test_compute_feature_vector(ce_processor):
    occu = gen_random_occupancy(ce_processor.get_sublattices())
    struct = ce_processor.structure_from_occupancy(occu)
    # same as normalize=False in corr_from_structure
<<<<<<< HEAD
    npt.assert_allclose(ce_processor.compute_feature_vector(occu) / ce_processor.size,
                        ce_processor.cluster_subspace.corr_from_structure(struct))

# orbit decomp processor
def test_compute_orbit_factors(cluster_subspace):
    coefs = 2 * np.random.random(cluster_subspace.num_corr_functions)
    scmatrix = 3 * np.eye(3)
    expansion = ClusterExpansion(cluster_subspace, coefs)
    processor = ClusterDecompositionProcessor(
        cluster_subspace, scmatrix, expansion.cluster_interaction_tensors)
    occu = gen_random_occupancy(processor.get_sublattices(),
                                processor.get_inactive_sublattices())
    struct = processor.structure_from_occupancy(occu)
    # same as normalize=False in corr_from_structure
    npt.assert_allclose(processor.compute_feature_vector(occu) / processor.size,
                        expansion.compute_cluster_interactions(struct))
=======
    npt.assert_allclose(
        ce_processor.compute_feature_vector(occu) / ce_processor.size,
        ce_processor.cluster_subspace.corr_from_structure(struct),
    )
>>>>>>> 58071164


def test_bad_coef_length(cluster_subspace, rng):
    coefs = rng.random(cluster_subspace.num_corr_functions - 1)
    with pytest.raises(ValueError):
        ClusterExpansionProcessor(cluster_subspace, 5 * np.eye(3), coefficients=coefs)


def test_bad_composite(cluster_subspace, rng):
    coefs = 2 * rng.random(cluster_subspace.num_corr_functions)
    scmatrix = 3 * np.eye(3)
    proc = CompositeProcessor(cluster_subspace, supercell_matrix=scmatrix)
    with pytest.raises(AttributeError):
        proc.add_processor(
            CompositeProcessor(cluster_subspace, supercell_matrix=scmatrix)
        )
    with pytest.raises(ValueError):
        proc.add_processor(
<<<<<<< HEAD
            ClusterExpansionProcessor(cluster_subspace, 2 * scmatrix, coefficients=coefs))
    with pytest.raises(ValueError):
        new_cs = cluster_subspace.copy()
        ids = range(1, new_cs.num_corr_functions)
        new_cs.remove_orbit_bit_combos(np.random.choice(ids, size=10))
        proc.add_processor(ClusterExpansionProcessor(new_cs, scmatrix, coefficients=coefs))


def test_compute_property_change(ewald_processor):
    sublattices = ewald_processor.get_sublattices()
    occu = gen_random_occupancy(sublattices,
                                ewald_processor.get_inactive_sublattices())
    for _ in range(100):
        sublatt = np.random.choice(sublattices)
        site = np.random.choice(sublatt.sites)
        new_sp = np.random.choice(sublatt.encoding)
        new_occu = occu.copy()
        new_occu[site] = new_sp
        prop_f = ewald_processor.compute_property(new_occu)
        prop_i = ewald_processor.compute_property(occu)
        dprop = ewald_processor.compute_property_change(occu, [(site, new_sp)])
        # Check with some tight tolerances.
        npt.assert_allclose(dprop, prop_f - prop_i, rtol=RTOL, atol=ATOL)
        # Test reverse matches forward
        old_sp = occu[site]
        rdprop = ewald_processor.compute_property_change(new_occu, [(site, old_sp)])
        assert dprop == -1 * rdprop
=======
            ClusterExpansionProcessor(
                cluster_subspace, 2 * scmatrix, coefficients=coefs
            )
        )
    with pytest.raises(ValueError):
        new_cs = cluster_subspace.copy()
        ids = range(1, new_cs.num_corr_functions)
        new_cs.remove_corr_functions(rng.choice(ids, size=10))
        proc.add_processor(
            ClusterExpansionProcessor(new_cs, scmatrix, coefficients=coefs)
        )
>>>>>>> 58071164
<|MERGE_RESOLUTION|>--- conflicted
+++ resolved
@@ -1,13 +1,5 @@
 import numpy as np
 import numpy.testing as npt
-<<<<<<< HEAD
-from tests.utils import assert_msonable, gen_random_occupancy
-from smol.cofe import ClusterExpansion
-from smol.cofe.extern import EwaldTerm
-from smol.moca.processor import ClusterExpansionProcessor, ClusterDecompositionProcessor, \
-    EwaldProcessor, CompositeProcessor
-from smol.cofe.space.domain import Vacancy
-=======
 import pytest
 from pymatgen.analysis.structure_matcher import StructureMatcher
 
@@ -18,7 +10,6 @@
     CompositeProcessor,
     EwaldProcessor,
 )
->>>>>>> 58071164
 from smol.moca.processor.base import Processor
 from tests.utils import assert_msonable, gen_random_occupancy, gen_random_structure
 
@@ -43,16 +34,11 @@
     scmatrix = 3 * np.eye(3)
     ewald_term = EwaldTerm(use_term=request.param)
     return EwaldProcessor(
-<<<<<<< HEAD
-        cluster_subspace, supercell_matrix=scmatrix, coefficient=coef,
-        ewald_term=ewald_term)
-=======
         cluster_subspace,
         supercell_matrix=scmatrix,
         coefficient=coef,
         ewald_term=ewald_term,
     )
->>>>>>> 58071164
 
 
 # General tests for all processors
@@ -152,15 +138,6 @@
 
 def test_compute_feature_change(composite_processor, rng):
     sublattices = composite_processor.get_sublattices()
-<<<<<<< HEAD
-    occu = gen_random_occupancy(sublattices,
-                                composite_processor.get_inactive_sublattices())
-    composite_processor.cluster_subspace.change_site_bases('indicator')
-    for _ in range(10):
-        sublatt = np.random.choice(sublattices)
-        site = np.random.choice(sublatt.sites)
-        new_sp = np.random.choice(sublatt.encoding)
-=======
     occu = gen_random_occupancy(sublattices)
     active_sublattices = [sublatt for sublatt in sublattices if sublatt.is_active]
     composite_processor.cluster_subspace.change_site_bases("indicator")
@@ -169,7 +146,6 @@
         sublatt = rng.choice(active_sublattices)
         site = rng.choice(sublatt.sites)
         new_sp = rng.choice(sublatt.encoding)
->>>>>>> 58071164
         new_occu = occu.copy()
         new_occu[site] = new_sp
         prop_f = composite_processor.compute_property(new_occu)
@@ -186,15 +162,10 @@
 def test_compute_property(composite_processor):
     occu = gen_random_occupancy(composite_processor.get_sublattices())
     struct = composite_processor.structure_from_occupancy(occu)
-<<<<<<< HEAD
-    pred = np.dot(composite_processor.raw_coefs,
-                  composite_processor.cluster_subspace.corr_from_structure(struct, False))
-=======
     pred = np.dot(
         composite_processor.coefs,
         composite_processor.cluster_subspace.corr_from_structure(struct, False),
     )
->>>>>>> 58071164
     assert composite_processor.compute_property(occu) == pytest.approx(pred, abs=ATOL)
 
 
@@ -214,7 +185,11 @@
     occu = gen_random_occupancy(ce_processor.get_sublattices())
     struct = ce_processor.structure_from_occupancy(occu)
     # same as normalize=False in corr_from_structure
-<<<<<<< HEAD
+    npt.assert_allclose(
+        ce_processor.compute_feature_vector(occu) / ce_processor.size,
+        ce_processor.cluster_subspace.corr_from_structure(struct),
+    )
+
     npt.assert_allclose(ce_processor.compute_feature_vector(occu) / ce_processor.size,
                         ce_processor.cluster_subspace.corr_from_structure(struct))
 
@@ -231,13 +206,6 @@
     # same as normalize=False in corr_from_structure
     npt.assert_allclose(processor.compute_feature_vector(occu) / processor.size,
                         expansion.compute_cluster_interactions(struct))
-=======
-    npt.assert_allclose(
-        ce_processor.compute_feature_vector(occu) / ce_processor.size,
-        ce_processor.cluster_subspace.corr_from_structure(struct),
-    )
->>>>>>> 58071164
-
 
 def test_bad_coef_length(cluster_subspace, rng):
     coefs = rng.random(cluster_subspace.num_corr_functions - 1)
@@ -255,35 +223,6 @@
         )
     with pytest.raises(ValueError):
         proc.add_processor(
-<<<<<<< HEAD
-            ClusterExpansionProcessor(cluster_subspace, 2 * scmatrix, coefficients=coefs))
-    with pytest.raises(ValueError):
-        new_cs = cluster_subspace.copy()
-        ids = range(1, new_cs.num_corr_functions)
-        new_cs.remove_orbit_bit_combos(np.random.choice(ids, size=10))
-        proc.add_processor(ClusterExpansionProcessor(new_cs, scmatrix, coefficients=coefs))
-
-
-def test_compute_property_change(ewald_processor):
-    sublattices = ewald_processor.get_sublattices()
-    occu = gen_random_occupancy(sublattices,
-                                ewald_processor.get_inactive_sublattices())
-    for _ in range(100):
-        sublatt = np.random.choice(sublattices)
-        site = np.random.choice(sublatt.sites)
-        new_sp = np.random.choice(sublatt.encoding)
-        new_occu = occu.copy()
-        new_occu[site] = new_sp
-        prop_f = ewald_processor.compute_property(new_occu)
-        prop_i = ewald_processor.compute_property(occu)
-        dprop = ewald_processor.compute_property_change(occu, [(site, new_sp)])
-        # Check with some tight tolerances.
-        npt.assert_allclose(dprop, prop_f - prop_i, rtol=RTOL, atol=ATOL)
-        # Test reverse matches forward
-        old_sp = occu[site]
-        rdprop = ewald_processor.compute_property_change(new_occu, [(site, old_sp)])
-        assert dprop == -1 * rdprop
-=======
             ClusterExpansionProcessor(
                 cluster_subspace, 2 * scmatrix, coefficients=coefs
             )
@@ -294,5 +233,4 @@
         new_cs.remove_corr_functions(rng.choice(ids, size=10))
         proc.add_processor(
             ClusterExpansionProcessor(new_cs, scmatrix, coefficients=coefs)
-        )
->>>>>>> 58071164
+        )