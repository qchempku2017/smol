import os

import numpy as np
import pytest
from monty.serialization import loadfn
from pymatgen.core import Structure

from smol._utils import get_subclasses
from smol.cofe import ClusterExpansion, ClusterSubspace, StructureWrangler
from smol.cofe.extern import EwaldTerm
from smol.cofe.space._basis import BasisIterator
from smol.moca import Ensemble
from smol.moca.processor import (
    ClusterDecompositionProcessor,
    ClusterExpansionProcessor,
    CompositeProcessor,
    CorrelationDistanceProcessor,
    EwaldProcessor,
    InteractionDistanceProcessor,
)
<<<<<<< HEAD
=======
from smol.utils.class_utils import get_subclasses
>>>>>>> c7ccb162
from tests.utils import gen_fake_training_data

# uncomment below to show HDF5 C traceback
# import h5py
# h5py._errors.unsilence_errors()


SEED = None

# load test data files and set them up as fixtures
DATA_DIR = os.path.join(os.path.dirname(__file__), "data")

# some test structures and other parameters for creating fixtures
files = [
    "AuPd_prim.json",
    "CrFeW_prim.json",
    "LiCaBr_prim.json",
    "LiMOF_prim.json",
    "LiMnTiVOF_prim.json",
]

test_structures = [loadfn(os.path.join(DATA_DIR, file)) for file in files]
basis_iterator_names = list(get_subclasses(BasisIterator))


@pytest.fixture(scope="module")
def rng():
    """Seed and return an RNG for test reproducibility"""
    return np.random.default_rng(SEED)


@pytest.fixture(scope="package")
def cluster_cutoffs():
    # parametrize this if we ever want to test on different cutoffs
    return {2: 6, 3: 5, 4: 4}


@pytest.fixture(params=test_structures, scope="package")
def structure(request):
    return request.param


@pytest.fixture(scope="package")
def expansion_structure(structure):
    sites = [
        site
        for site in structure
        if site.species.num_atoms < 0.99 or len(site.species) > 1
    ]
    return Structure.from_sites(sites)


@pytest.fixture(scope="package")
def single_structure():
    # this is the LiCaBr structure used for some fixed tests
    return test_structures[2]


@pytest.fixture(params=test_structures, scope="package")
def cluster_subspace(cluster_cutoffs, request):
    subspace = ClusterSubspace.from_cutoffs(
        request.param, cutoffs=cluster_cutoffs, supercell_size="volume"
    )
    return subspace


@pytest.fixture(params=test_structures, scope="package")
def cluster_subspace_ewald(cluster_cutoffs, request):
    subspace = ClusterSubspace.from_cutoffs(
        request.param, cutoffs=cluster_cutoffs, supercell_size="volume"
    )
    subspace.add_external_term(EwaldTerm())
    return subspace


@pytest.fixture(scope="package")
def single_subspace(single_structure):
    # this is a subspace with the LiCaBr structure for some fixed tests
    subspace = ClusterSubspace.from_cutoffs(
        single_structure, cutoffs={2: 6, 3: 5}, supercell_size="volume"
    )
    return subspace


# fixture for all processors
@pytest.fixture(
    params=[
        "expansion",
        "decomposition",
        "ewald",
        "composite",
        "corr_distance",
        "int_distance",
    ],
    scope="module",
)
def processor(cluster_subspace, rng, request):
    coefs = 2 * np.random.random(cluster_subspace.num_corr_functions)
    scmatrix = 3 * np.eye(3)

    if request.param == "expansion":
        proc = ClusterExpansionProcessor(cluster_subspace, scmatrix, coefficients=coefs)
    elif request.param == "decomposition":
        expansion = ClusterExpansion(cluster_subspace, coefs)
        proc = ClusterDecompositionProcessor(
            cluster_subspace, scmatrix, expansion.cluster_interaction_tensors
        )
    elif request.param == "ewald":
        proc = EwaldProcessor(cluster_subspace, scmatrix, EwaldTerm(), coefficient=1.0)
    elif request.param == "composite":
        proc = CompositeProcessor(cluster_subspace, supercell_matrix=scmatrix)
        proc.add_processor(
            ClusterExpansionProcessor(cluster_subspace, scmatrix, coefficients=coefs)
        )
        proc.add_processor(
            EwaldProcessor(cluster_subspace, scmatrix, EwaldTerm(), coefficient=1.0)
        )
    elif request.param == "corr_distance":
        proc = CorrelationDistanceProcessor(cluster_subspace, scmatrix)
    else:
        expansion = ClusterExpansion(cluster_subspace, coefs)
        proc = InteractionDistanceProcessor(
            cluster_subspace, scmatrix, expansion.cluster_interaction_tensors
        )

    yield proc
    cluster_subspace._external_terms = []  # Ewald processor will add one..


@pytest.fixture(scope="module")
def ce_processor(cluster_subspace, rng):
    coefs = 2 * rng.random(cluster_subspace.num_corr_functions)
    scmatrix = 3 * np.eye(3)
    return ClusterExpansionProcessor(
        cluster_subspace, supercell_matrix=scmatrix, coefficients=coefs
    )


@pytest.fixture(params=["expansion", "decomposition"], scope="module")
def composite_processor(cluster_subspace_ewald, rng, request):
    coefs = 2 * np.random.random(cluster_subspace_ewald.num_corr_functions + 1)
    scmatrix = 3 * np.eye(3)
    proc = CompositeProcessor(cluster_subspace_ewald, supercell_matrix=scmatrix)
    if request.param == "expansion":
        proc.add_processor(
            ClusterExpansionProcessor(
                cluster_subspace_ewald, scmatrix, coefficients=coefs[:-1]
            )
        )
    else:  # elif request.param == "decomposition":
        expansion = ClusterExpansion(cluster_subspace_ewald, coefs)
        proc.add_processor(
            ClusterDecompositionProcessor(
                cluster_subspace_ewald, scmatrix, expansion.cluster_interaction_tensors
            )
        )

    proc.add_processor(
        EwaldProcessor(
            cluster_subspace_ewald, scmatrix, EwaldTerm(), coefficient=coefs[-1]
        )
    )
    # bind raw coefficients since OD processors do not store them
    # and be able to test computing properties, hacky but oh well
    proc.raw_coefs = coefs
    return proc


@pytest.fixture(params=["canonical", "semigrand"], scope="module")
def ensemble(composite_processor, request):
    if request.param == "semigrand":
        species = {
            sp
            for space in composite_processor.active_site_spaces
            for sp in space.keys()
        }
        kwargs = {"chemical_potentials": {sp: 0.3 for sp in species}}
    else:
        kwargs = {}
    return Ensemble(composite_processor, **kwargs)


@pytest.fixture(scope="module")
def single_sgc_ensemble(rng):
    # a single sgc ensemble using the LMOF test structures
    subspace = ClusterSubspace.from_cutoffs(
        test_structures[3], cutoffs={2: 6, 3: 4}, supercell_size="volume"
    )
    coefs = rng.random(subspace.num_corr_functions)
    coefs[0] = -1.0
    proc = ClusterExpansionProcessor(subspace, 6 * np.eye(3), coefs)
    species = {sp for space in proc.active_site_spaces for sp in space.keys()}
    return Ensemble(proc, chemical_potentials={sp: 1.0 for sp in species})


@pytest.fixture(scope="module")
def single_canonical_ensemble(single_subspace, rng):
    coefs = rng.random(single_subspace.num_corr_functions)
    proc = ClusterExpansionProcessor(single_subspace, 4 * np.eye(3), coefs)
    return Ensemble(proc)


@pytest.fixture(params=basis_iterator_names, scope="package")
def basis_name(request):
    return request.param.split("Iterator")[0]


@pytest.fixture
def supercell_matrix(rng):
    def skewed(scm):  # check if any angle is less than 45 degrees
        normed_scm = scm / np.linalg.norm(scm, axis=0)
        off_diag = (np.array([0, 0, 1]), np.array([1, 2, 2]))
        return any(abs(normed_scm @ normed_scm)[off_diag] > 0.5)

    # make sure not singular and not overly skewed
    while abs(np.linalg.det(m := rng.integers(-3, 3, size=(3, 3)))) < 1e-4 or skewed(m):
        pass

    return m


@pytest.fixture
def structure_wrangler(single_subspace, rng):
    wrangler = StructureWrangler(single_subspace)
    for entry in gen_fake_training_data(single_subspace.structure, n=10, rng=rng):
        wrangler.add_entry(entry, weights={"random": 2.0})
    yield wrangler
    # force remove any external terms added in tests
    wrangler.cluster_subspace._external_terms = []<|MERGE_RESOLUTION|>--- conflicted
+++ resolved
@@ -5,10 +5,9 @@
 from monty.serialization import loadfn
 from pymatgen.core import Structure
 
-from smol._utils import get_subclasses
 from smol.cofe import ClusterExpansion, ClusterSubspace, StructureWrangler
 from smol.cofe.extern import EwaldTerm
-from smol.cofe.space._basis import BasisIterator
+from smol.cofe.space.basis import BasisIterator
 from smol.moca import Ensemble
 from smol.moca.processor import (
     ClusterDecompositionProcessor,
@@ -18,10 +17,7 @@
     EwaldProcessor,
     InteractionDistanceProcessor,
 )
-<<<<<<< HEAD
-=======
 from smol.utils.class_utils import get_subclasses
->>>>>>> c7ccb162
 from tests.utils import gen_fake_training_data
 
 # uncomment below to show HDF5 C traceback
