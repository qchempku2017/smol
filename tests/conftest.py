import os

import numpy as np
import pytest
from monty.serialization import loadfn
from pymatgen.core import Structure

from smol.cofe import ClusterSubspace, StructureWrangler, ClusterExpansion
from smol.cofe.extern import EwaldTerm
from smol.cofe.space.basis import BasisIterator
<<<<<<< HEAD
from smol.moca import CanonicalEnsemble, SemiGrandEnsemble
from smol.moca.processor import (
    ClusterDecompositionProcessor,
=======
from smol.moca import (
>>>>>>> c4d9dddd
    ClusterExpansionProcessor,
    CompositeProcessor,
    Ensemble,
    EwaldProcessor,
)
from smol.utils import get_subclasses
from tests.utils import gen_fake_training_data

SEED = None

# load test data files and set them up as fixtures
DATA_DIR = os.path.join(os.path.dirname(__file__), "data")

# some test structures and other parameters for creating fixtures
files = [
    "AuPd_prim.json",
    "CrFeW_prim.json",
    "LiCaBr_prim.json",
    "LiMOF_prim.json",
    "LiMnTiVOF_prim.json",
]

test_structures = [loadfn(os.path.join(DATA_DIR, file)) for file in files]
basis_iterator_names = list(get_subclasses(BasisIterator))


@pytest.fixture(scope="module")
def rng():
    """Seed and return an RNG for test reproducibility"""
    return np.random.default_rng(SEED)


@pytest.fixture(scope="package")
def cluster_cutoffs():
    # parametrize this if we ever want to test on different cutoffs
    return {2: 6, 3: 5, 4: 4}


@pytest.fixture(params=test_structures, scope="package")
def structure(request):
    return request.param


@pytest.fixture(scope="package")
def expansion_structure(structure):
    sites = [
        site
        for site in structure
        if site.species.num_atoms < 0.99 or len(site.species) > 1
    ]
    return Structure.from_sites(sites)


@pytest.fixture(scope="package")
def single_structure():
    # this is the LiCaBr structure used for some fixed tests
    return test_structures[2]


@pytest.fixture(params=test_structures, scope="package")
def cluster_subspace(cluster_cutoffs, request):
    subspace = ClusterSubspace.from_cutoffs(
        request.param, cutoffs=cluster_cutoffs, supercell_size="volume"
    )
    return subspace


@pytest.fixture(params=test_structures, scope="package")
def cluster_subspace_ewald(cluster_cutoffs, request):
    subspace = ClusterSubspace.from_cutoffs(
        request.param, cutoffs=cluster_cutoffs, supercell_size="volume"
    )
    subspace.add_external_term(EwaldTerm())
    return subspace


@pytest.fixture(scope="package")
def single_subspace(single_structure):
    # this is a subspace with the LiCaBr structure for some fixed tests
    subspace = ClusterSubspace.from_cutoffs(
        single_structure, cutoffs={2: 6, 3: 5}, supercell_size="volume"
    )
    return subspace


@pytest.fixture(scope="module")
def ce_processor(cluster_subspace, rng):
    coefs = 2 * rng.random(cluster_subspace.num_corr_functions)
    scmatrix = 3 * np.eye(3)
    return ClusterExpansionProcessor(
        cluster_subspace, supercell_matrix=scmatrix, coefficients=coefs
    )


@pytest.fixture(params=["CE", "CD"], scope="module")
def composite_processor(cluster_subspace_ewald, request):
    coefs = 2 * np.random.random(cluster_subspace_ewald.num_corr_functions + 1)
    scmatrix = 3 * np.eye(3)
    proc = CompositeProcessor(cluster_subspace_ewald, supercell_matrix=scmatrix)
    if request.param == "CE":
        proc.add_processor(
            ClusterExpansionProcessor(
                cluster_subspace_ewald, scmatrix, coefficients=coefs[:-1]
            )
        )
    else:
        expansion = ClusterExpansion(cluster_subspace_ewald, coefs)
        proc.add_processor(
            ClusterDecompositionProcessor(
                cluster_subspace_ewald, scmatrix, expansion.cluster_interaction_tensors
            )
        )
    proc.add_processor(
        EwaldProcessor(
            cluster_subspace_ewald, scmatrix, EwaldTerm(), coefficient=coefs[-1]
        )
    )
    # bind raw coefficients since OD processors do not store them
    # and be able to test computing properties, hacky but oh well
    proc.raw_coefs = coefs
    return proc


@pytest.fixture(params=["canonical", "semigrand"], scope="module")
def ensemble(composite_processor, request):
    if request.param == "semigrand":
        species = {
            sp
            for space in composite_processor.active_site_spaces
            for sp in space.keys()
        }
        kwargs = {"chemical_potentials": {sp: 0.3 for sp in species}}
    else:
        kwargs = {}
    return Ensemble(composite_processor, **kwargs)


@pytest.fixture(scope="module")
def single_canonical_ensemble(single_subspace, rng):
    coefs = rng.random(single_subspace.num_corr_functions)
    proc = ClusterExpansionProcessor(single_subspace, 4 * np.eye(3), coefs)
    return Ensemble(proc)


@pytest.fixture(params=basis_iterator_names, scope="package")
def basis_name(request):
    return request.param.split("Iterator")[0]


@pytest.fixture
def supercell_matrix(rng):
    m = rng.integers(-3, 3, size=(3, 3))
    while abs(np.linalg.det(m)) < 1e-6:  # make sure not singular
        m = rng.integers(-3, 3, size=(3, 3))
    return m


@pytest.fixture
def structure_wrangler(single_subspace, rng):
    wrangler = StructureWrangler(single_subspace)
    for entry in gen_fake_training_data(single_subspace.structure, n=10, rng=rng):
        wrangler.add_entry(entry, weights={"random": 2.0})
    yield wrangler
    # force remove any external terms added in tetts
    wrangler.cluster_subspace._external_terms = []<|MERGE_RESOLUTION|>--- conflicted
+++ resolved
@@ -5,16 +5,11 @@
 from monty.serialization import loadfn
 from pymatgen.core import Structure
 
-from smol.cofe import ClusterSubspace, StructureWrangler, ClusterExpansion
+from smol.cofe import ClusterExpansion, ClusterSubspace, StructureWrangler
 from smol.cofe.extern import EwaldTerm
 from smol.cofe.space.basis import BasisIterator
-<<<<<<< HEAD
-from smol.moca import CanonicalEnsemble, SemiGrandEnsemble
 from smol.moca.processor import (
     ClusterDecompositionProcessor,
-=======
-from smol.moca import (
->>>>>>> c4d9dddd
     ClusterExpansionProcessor,
     CompositeProcessor,
     Ensemble,
@@ -110,7 +105,7 @@
 
 
 @pytest.fixture(params=["CE", "CD"], scope="module")
-def composite_processor(cluster_subspace_ewald, request):
+def composite_processor(cluster_subspace_ewald, rng, request):
     coefs = 2 * np.random.random(cluster_subspace_ewald.num_corr_functions + 1)
     scmatrix = 3 * np.eye(3)
     proc = CompositeProcessor(cluster_subspace_ewald, supercell_matrix=scmatrix)
