--- conflicted
+++ resolved
@@ -13,7 +13,6 @@
 from smol.cofe.space.domain import Vacancy
 
 
-<<<<<<< HEAD
 def assert_table_set_equal(a1, a2):
     a1 = np.array(a1)
     a2 = np.array(a2)
@@ -27,9 +26,6 @@
 
 
 def assert_msonable(obj, test_if_subclass=True):
-=======
-def assert_msonable(obj, skip_keys=None, test_if_subclass=True):
->>>>>>> 2f2bf39d
     """
     Tests if obj is MSONable and tries to verify whether the contract is
     fulfilled.
