import json
import unittest
from importlib.util import find_spec
from pathlib import Path

import numpy as np
from monty.json import MontyDecoder

from smol.cofe import ClusterSubspace, StructureWrangler


class TestvsCASM(unittest.TestCase):
    @classmethod
    def setUpClass(cls):
        data_dir = (
            Path(__file__).absolute().parent
            / ".."
            / "data"
            / "benchmark_data"
            / "casm_mgcro"
        )

        with open(data_dir / "casm-fit-data.json") as fp:
            cls.fit_data = json.load(fp, cls=MontyDecoder)

        with open(data_dir / "fit-items.json") as fp:
            fit_items = json.load(fp, cls=MontyDecoder)

        # Create the smol ClusterSubspace (takes a while...)
<<<<<<< HEAD
        cutoff_raddi = {int(s): r for s, r
                        in cls.fit_data['cutoff_radii'].items()}
        cls.cs = ClusterSubspace.from_cutoffs(cls.fit_data['prim'],
                                              cutoffs=cutoff_raddi,
                                              basis='sinusoid',
                                              supercell_size='volume',
                                              ltol=0.1, stol=0.1, angle_tol=5)
=======
        cutoff_raddi = {int(s): r for s, r in cls.fit_data["cutoff_radii"].items()}
        cls.cs = ClusterSubspace.from_cutoffs(
            cls.fit_data["prim"],
            cutoffs=cutoff_raddi,
            basis="sinusoid",
            supercell_size="volume",
            ltol=0.1,
            stol=0.1,
            angle_tol=5,
        )
>>>>>>> 6047f3ae

        # create the StructureWrangler
        cls.sw = StructureWrangler(cls.cs)
        # cheat adding the data to make things quicker
        cls.sw._items += fit_items

    def test_subspace(self):
        orbits_by_size = self.fit_data["orbits_by_size"]
        self.assertEqual(len(self.fit_data["ecis"]), self.cs.num_corr_functions)
        self.assertEqual(len(self.cs.orbits_by_size[1]), orbits_by_size["1"])
        self.assertEqual(len(self.cs.orbits_by_size[2]), orbits_by_size["2"])
        self.assertEqual(len(self.cs.orbits_by_size[3]), orbits_by_size["3"])
        self.assertEqual(len(self.cs.orbits_by_size[4]), orbits_by_size["4"])

    # Since the CASM fit was done using l1 regularization will use sklearn
    @unittest.skipUnless(find_spec("sklearn"), "sklearn not installed")
    def test_clusterexpansion(self):
        from sklearn.linear_model import LassoCV

        est = LassoCV(fit_intercept=False)
        est.fit(self.sw.feature_matrix, self.sw.get_property_vector("mixing_energy"))
        ecis = est.coef_
        self.assertAlmostEqual(self.fit_data["ecis"][0], ecis[0], places=1)
        self.assertAlmostEqual(
            sum(np.array(self.fit_data["ecis"]) ** 2), sum(ecis**2), places=2
        )<|MERGE_RESOLUTION|>--- conflicted
+++ resolved
@@ -27,15 +27,6 @@
             fit_items = json.load(fp, cls=MontyDecoder)
 
         # Create the smol ClusterSubspace (takes a while...)
-<<<<<<< HEAD
-        cutoff_raddi = {int(s): r for s, r
-                        in cls.fit_data['cutoff_radii'].items()}
-        cls.cs = ClusterSubspace.from_cutoffs(cls.fit_data['prim'],
-                                              cutoffs=cutoff_raddi,
-                                              basis='sinusoid',
-                                              supercell_size='volume',
-                                              ltol=0.1, stol=0.1, angle_tol=5)
-=======
         cutoff_raddi = {int(s): r for s, r in cls.fit_data["cutoff_radii"].items()}
         cls.cs = ClusterSubspace.from_cutoffs(
             cls.fit_data["prim"],
@@ -46,7 +37,6 @@
             stol=0.1,
             angle_tol=5,
         )
->>>>>>> 6047f3ae
 
         # create the StructureWrangler
         cls.sw = StructureWrangler(cls.cs)
