import os

from smol.cofe import ClusterSubspace, StructureWrangler
from smol.io import load_work, save_work
from smol.moca import CanonicalEnsemble, ClusterExpansionProcessor


<<<<<<< HEAD
        coefs = np.ones(cls.cs.num_corr_functions)
        cls.ce = ClusterExpansion(cls.cs, coefs, cls.sw.feature_matrix)
        cls.pr = CEProcessor(cls.cs, 2 * np.eye(3), coefs)
        cls.en = CanonicalEnsemble(cls.pr)
        cls.file_path = './test_save_work.mson'

    def test_save_load_work(self):
        save_work(self.file_path, self.cs, self.sw, self.ce, self.pr, self.en)
        self.assertTrue(os.path.isfile(self.file_path))

        work_dict = load_work(self.file_path)
        self.assertEqual(5, len(work_dict))

        for name, obj in work_dict.items():
            self.assertEqual(name, obj.__class__.__name__)
            self.assertTrue(type(obj) in (ClusterSubspace, ClusterExpansion,
                                          StructureWrangler, CEProcessor,
                                          CanonicalEnsemble))

    @classmethod
    def tearDownClass(cls) -> None:
        os.remove(cls.file_path)
=======
def test_save_load_work(single_canonical_ensemble, tmpdir):
    processor = single_canonical_ensemble.processor
    subspace = processor.cluster_subspace
    wrangler = StructureWrangler(processor)
    file_path = os.path.join(tmpdir, "smol.mson")
    save_work(file_path, subspace, wrangler, processor, single_canonical_ensemble)
    assert os.path.isfile(file_path)
    work_dict = load_work(file_path)
    assert len(work_dict) == 4
    for name, obj in work_dict.items():
        assert name == obj.__class__.__name__
        assert type(obj) in (
            ClusterSubspace,
            StructureWrangler,
            ClusterExpansionProcessor,
            CanonicalEnsemble,
        )
    os.remove(file_path)
>>>>>>> 6047f3ae
<|MERGE_RESOLUTION|>--- conflicted
+++ resolved
@@ -5,30 +5,6 @@
 from smol.moca import CanonicalEnsemble, ClusterExpansionProcessor
 
 
-<<<<<<< HEAD
-        coefs = np.ones(cls.cs.num_corr_functions)
-        cls.ce = ClusterExpansion(cls.cs, coefs, cls.sw.feature_matrix)
-        cls.pr = CEProcessor(cls.cs, 2 * np.eye(3), coefs)
-        cls.en = CanonicalEnsemble(cls.pr)
-        cls.file_path = './test_save_work.mson'
-
-    def test_save_load_work(self):
-        save_work(self.file_path, self.cs, self.sw, self.ce, self.pr, self.en)
-        self.assertTrue(os.path.isfile(self.file_path))
-
-        work_dict = load_work(self.file_path)
-        self.assertEqual(5, len(work_dict))
-
-        for name, obj in work_dict.items():
-            self.assertEqual(name, obj.__class__.__name__)
-            self.assertTrue(type(obj) in (ClusterSubspace, ClusterExpansion,
-                                          StructureWrangler, CEProcessor,
-                                          CanonicalEnsemble))
-
-    @classmethod
-    def tearDownClass(cls) -> None:
-        os.remove(cls.file_path)
-=======
 def test_save_load_work(single_canonical_ensemble, tmpdir):
     processor = single_canonical_ensemble.processor
     subspace = processor.cluster_subspace
@@ -46,5 +22,4 @@
             ClusterExpansionProcessor,
             CanonicalEnsemble,
         )
-    os.remove(file_path)
->>>>>>> 6047f3ae
+    os.remove(file_path)