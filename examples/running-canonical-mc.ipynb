--- conflicted
+++ resolved
@@ -89,19 +89,7 @@
    "cell_type": "code",
    "execution_count": null,
    "metadata": {},
-<<<<<<< HEAD
-   "outputs": [
-    {
-     "name": "stdout",
-     "output_type": "stream",
-     "text": [
-      "Sampling information: {'name': 'CanonicalEnsemble', 'kernel': 'Metropolis', 'step': 'swap', 'seed': 16199914525253226741}\n"
-     ]
-    }
-   ],
-=======
-   "outputs": [],
->>>>>>> c1bdd974
+   "outputs": [],
    "source": [
     "from smol.moca import Sampler\n",
     "\n",
@@ -172,19 +160,7 @@
    "cell_type": "code",
    "execution_count": null,
    "metadata": {},
-<<<<<<< HEAD
-   "outputs": [
-    {
-     "name": "stderr",
-     "output_type": "stream",
-     "text": [
-      "Sampling 1 chain(s) at 1500.00 K from a cell with 64 sites: 100%|██████████| 1000000/1000000 [01:50<00:00, 9069.45it/s]\n"
-     ]
-    }
-   ],
-=======
-   "outputs": [],
->>>>>>> c1bdd974
+   "outputs": [],
    "source": [
     "# run 1M iterations\n",
     "# since this is the first run, the initial occupancy must be supplied\n",
@@ -198,21 +174,7 @@
    "cell_type": "code",
    "execution_count": null,
    "metadata": {},
-<<<<<<< HEAD
-   "outputs": [
-    {
-     "name": "stdout",
-     "output_type": "stream",
-     "text": [
-      "Fraction of succesfull steps (efficiency) 0.390277\n",
-      "The last step energy is -551.4509466160619 eV\n",
-      "The minimum energy in trajectory is -552.6314360816017 eV\n"
-     ]
-    }
-   ],
-=======
-   "outputs": [],
->>>>>>> c1bdd974
+   "outputs": [],
    "source": [
     "# Samples are saved in a sample container\n",
     "samples = sampler.samples\n",
@@ -270,22 +232,7 @@
    "cell_type": "code",
    "execution_count": null,
    "metadata": {},
-<<<<<<< HEAD
-   "outputs": [
-    {
-     "name": "stdout",
-     "output_type": "stream",
-     "text": [
-      "A total of 10000 samples taken.\n",
-      "A total of 9000 samples used for production.\n",
-      "The average energy is -551.7860869325897 eV\n",
-      "The energy variance is 0.04600543434696906 eV^2\n"
-     ]
-    }
-   ],
-=======
-   "outputs": [],
->>>>>>> c1bdd974
+   "outputs": [],
    "source": [
     "# you can discard burn-in samples from analysis\n",
     "# ie here we set 1000 samples as burn-in\n",
@@ -324,7 +271,7 @@
    "name": "python",
    "nbconvert_exporter": "python",
    "pygments_lexer": "ipython3",
-   "version": "3.8.5"
+   "version": "3.9.5"
   }
  },
  "nbformat": 4,
