--- conflicted
+++ resolved
@@ -16,7 +16,7 @@
     "import numpy as np\n",
     "import json\n",
     "from monty.serialization import loadfn\n",
-    "from pymatgen import Structure\n",
+    "from pymatgen.core.structure import Structure\n",
     "from smol.cofe import ClusterSubspace, StructureWrangler"
    ]
   },
@@ -45,12 +45,10 @@
     "lmof_entries =loadfn('data/lmof_entries.json')\n",
     "    \n",
     "# create a cluster subspace\n",
-    "subspace = ClusterSubspace.from_cutoffs(lmof_prim,\n",
-    "                                        cutoffs={2: 7, 3: 5},\n",
-    "                                        basis='sinusoid',\n",
-    "                                        supercell_size=('O2-', 'F-'),\n",
-    "                                        ltol = 0.15, stol = 0.2,\n",
-    "                                        angle_tol = 15)\n",
+    "subspace = ClusterSubspace.from_cutoffs(\n",
+    "    lmof_prim, cutoffs={2: 7, 3: 5}, basis='sinusoid',\n",
+    "    supercell_size=('O2-', 'F-'),\n",
+    "    ltol = 0.15, stol = 0.2, angle_tol = 15)\n",
     "\n",
     "# create the structre wrangler\n",
     "wrangler = StructureWrangler(subspace)"
@@ -69,45 +67,9 @@
   },
   {
    "cell_type": "code",
-<<<<<<< HEAD
-   "execution_count": 4,
-   "metadata": {},
-   "outputs": [
-    {
-     "name": "stdout",
-     "output_type": "stream",
-     "text": [
-      "This computers has 8 cpus.\n"
-     ]
-    },
-    {
-     "name": "stderr",
-     "output_type": "stream",
-     "text": [
-      "[Parallel(n_jobs=8)]: Using backend LokyBackend with 8 concurrent workers.\n"
-     ]
-    },
-    {
-     "name": "stdout",
-     "output_type": "stream",
-     "text": [
-      "Parallel finished in 25.01846957206726 seconds.\n",
-      "Matched 17/26\n"
-     ]
-    },
-    {
-     "name": "stderr",
-     "output_type": "stream",
-     "text": [
-      "[Parallel(n_jobs=8)]: Done  26 out of  26 | elapsed:   25.0s finished\n"
-     ]
-    }
-   ],
-=======
    "execution_count": null,
    "metadata": {},
    "outputs": [],
->>>>>>> c1bdd974
    "source": [
     "from time import time\n",
     "from joblib import Parallel, delayed, cpu_count\n",
@@ -145,42 +107,9 @@
   },
   {
    "cell_type": "code",
-<<<<<<< HEAD
-   "execution_count": 5,
-   "metadata": {},
-   "outputs": [
-    {
-     "name": "stdout",
-     "output_type": "stream",
-     "text": [
-      "Unable to match Li+6 Mn3+6 Mn4+3 O2-18 with properties {'energy': -363.8585} to supercell_structure. Throwing out.\n",
-      " Error Message: Mapping could not be found from structure.\n",
-      "Unable to match Mn3+32 O2-48 with properties {'energy': -1057.1584} to supercell_structure. Throwing out.\n",
-      " Error Message: Supercell could not be found from structure\n",
-      "Unable to match Li+8 Mn2+4 Mn4+12 O2-32 with properties {'energy': -636.38575} to supercell_structure. Throwing out.\n",
-      " Error Message: Mapping could not be found from structure.\n",
-      "Unable to match Li+9 Mn3+5 Mn4+2 O2-16 with properties {'energy': -321.99251} to supercell_structure. Throwing out.\n",
-      " Error Message: Mapping could not be found from structure.\n",
-      "Unable to match Li+7 Mn3+6 Mn4+4 Mn2+1 O2-19 F-5 with properties {'energy': -453.85747} to supercell_structure. Throwing out.\n",
-      " Error Message: Mapping could not be found from structure.\n",
-      "Unable to match Li+7 Mn3+7 Mn4+3 Mn2+1 O2-18 F-6 with properties {'energy': -452.20166} to supercell_structure. Throwing out.\n",
-      " Error Message: Mapping could not be found from structure.\n",
-      "Unable to match Li+6 Mn3+6 Mn4+3 O2-18 with properties {'energy': -363.96163} to supercell_structure. Throwing out.\n",
-      " Error Message: Mapping could not be found from structure.\n",
-      "Unable to match Li+9 Mn3+5 Mn4+2 O2-16 with properties {'energy': -321.98387} to supercell_structure. Throwing out.\n",
-      " Error Message: Mapping could not be found from structure.\n",
-      "Unable to match Li+9 Mn3+5 Mn4+2 O2-16 with properties {'energy': -321.62407} to supercell_structure. Throwing out.\n",
-      " Error Message: Mapping could not be found from structure.\n",
-      "Serial finished in 70.37592911720276 seconds.\n",
-      "Matched 17/26\n"
-     ]
-    }
-   ],
-=======
    "execution_count": null,
    "metadata": {},
    "outputs": [],
->>>>>>> c1bdd974
    "source": [
     "wrangler.remove_all_data()\n",
     "\n",
@@ -217,7 +146,7 @@
    "name": "python",
    "nbconvert_exporter": "python",
    "pygments_lexer": "ipython3",
-   "version": "3.8.5"
+   "version": "3.9.5"
   }
  },
  "nbformat": 4,
