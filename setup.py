--- conflicted
+++ resolved
@@ -99,25 +99,8 @@
 
 setup(
     name="smol",
-<<<<<<< HEAD
-    packages=find_packages(),
-    version="v1.0.0",
-    cmdclass={"build_ext": build_ext},
-    setup_requires=['numpy>=1.18.1', 'setuptools>=18.0'],
-    python_requires='>=3.7',
-    install_requires=['numpy>=1.18.1', 'pymatgen>=2020.8.13', 'monty>=3.0.1',\
-                      'polytope>=0.2.2','scipy>=1.6.0', 'sympy>=1.5.1'],
-    extras_require={
-        "provenance": ["pybtex"],
-        ':python_version >= "3.7"': [
-            "dataclasses>=0.6",
-        ]},
-    package_data={},
-    author="Ceder Group CE Development",
-=======
     version="v0.0.0",
     author="Luis Barroso-Luque",
->>>>>>> 6047f3ae
     author_email="lbluque@berkeley.edu",
     maintainer="Luis Barroso-Luque",
     maintainer_email="lbluque@berkeley.edu",
