--- conflicted
+++ resolved
@@ -136,13 +136,9 @@
     extras_require={
         "docs": [
             "sphinx==4.4.0",
-<<<<<<< HEAD
-            "pydata-sphinx-theme==0.8.1",
-            "ipython==8.1.1",
-=======
             "pydata-sphinx-theme==0.8.0",
             "ipython==8.2.0",
->>>>>>> 53afb1e2
+
             "nbsphinx==0.8.8",
             "nbsphinx-link==1.3.0",
             "nb2plots==0.6.0",
