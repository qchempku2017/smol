--- conflicted
+++ resolved
@@ -34,19 +34,11 @@
     ClusterSubspace to create orbits and clusters necessary for a CE.
 
     Attributes:
-<<<<<<< HEAD
-        frac_coords (list): list of fractional coordinates of each site.
-        lattice (Lattice): underlying lattice of cluster.
-        centroid (float): goemetric centroid of included sites.
-        id (int): id of cluster.
-            Used to identify the cluster in a given ClusterSubspace.
-=======
-        sites (list): List of fractional coordinates of each site.
+        frac_coords (ndarray): fractional coordinates of each site.
         lattice (Lattice): Underlying lattice of cluster.
         centroid (float): Geometric centroid of included sites.
         id (int): ID of cluster.
             Used to identify the Cluster in a given ClusterSubspace.
->>>>>>> db413870
     """
 
     def __init__(self, site_spaces, frac_coords, lattice):
@@ -86,13 +78,8 @@
 
     @cached_property
     def diameter(self):
-<<<<<<< HEAD
-        """Get maximum distance between 2 sites in cluster."""
+        """Get maximum distance between any 2 sites in the cluster."""
         coords = self.lattice.get_cartesian_coords(self.frac_coords)
-=======
-        """Get maximum distance between any 2 sites in the cluster."""
-        coords = self.lattice.get_cartesian_coords(self.sites)
->>>>>>> db413870
         all_d2 = np.sum((coords[None, :, :] - coords[:, None, :]) ** 2, axis=-1)
         return np.max(all_d2) ** 0.5
 
@@ -286,8 +273,7 @@
 
     @classmethod
     def from_dict(cls, d):
-<<<<<<< HEAD
-        """Create a cluster from serialized dict."""
+        """Create a Cluster from serialized dict."""
         sites = [Site.from_dict(item) for item in d["sites"]]
         # Force vacancies back to vacancies
         for symbols, site in zip(d["vacancy_symbols"], sites):
@@ -307,10 +293,6 @@
         #  force set this to get exact object
         cluster._frac_coords = np.array(d["frac_coords"])
         return cluster
-=======
-        """Create a Cluster from serialized dict."""
-        return cls(d["sites"], Lattice.from_dict(d["lattice"]))
->>>>>>> db413870
 
     def as_dict(self):
         """Get json-serialization dict representation.
