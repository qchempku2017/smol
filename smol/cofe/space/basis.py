--- conflicted
+++ resolved
@@ -240,13 +240,7 @@
         site_basis.flavor = d['flavor']
         site_basis._f_array = np.array(d['func_array'])
         site_basis._r_array = np.array(d['orthonorm_array'])
-<<<<<<< HEAD
-        site_basis._rot_array = d.get('rot_array')  # backwards compat
-        if site_basis._rot_array is not None:
-            site_basis._rot_array = np.array(site_basis._rot_array)
-=======
         site_basis._rot_array = np.array(d['rot_array'])
->>>>>>> bab7e4ea
         return site_basis
 
 
