--- conflicted
+++ resolved
@@ -12,13 +12,6 @@
 
 __author__ = "Luis Barroso-Luque"
 
-<<<<<<< HEAD
-import numpy as np
-from monty.json import MSONable
-from smol.cofe.space.clusterspace import ClusterSubspace
-
-
-=======
 from copy import deepcopy
 from dataclasses import asdict, dataclass
 
@@ -98,7 +91,6 @@
         )
 
 
->>>>>>> 6047f3ae
 class ClusterExpansion(MSONable):
     """Class for the ClusterExpansion proper.
 
@@ -127,7 +119,7 @@
             expansion. i.e. if it was pruned, any error metrics etc.
     """
 
-    def __init__(self, cluster_subspace, coefficients, feature_matrix=None):
+    def __init__(self, cluster_subspace, coefficients, regression_data=None):
         r"""Initialize a ClusterExpansion.
 
         Args:
@@ -140,18 +132,12 @@
                 coefficients to the correlation vector terms (length and order)
                 These correspond to the
                 ECI x the multiplicity of orbit x multiplicity of bit ordering
-            feature_matrix (ndarray): optional
-                The feature matrix used in fitting the given coefficients.
-                Useful to report metrics when printing and numerically
-                converting eci to another basis.
-        """
-<<<<<<< HEAD
-        if feature_matrix is not None and \
-                len(coefficients) != feature_matrix.shape[1]:
-            raise AttributeError(
-                f"Feature matrix shape {feature_matrix.shape} does not match "
-                f"the number of coefficients {len(coefficients)}.")
-=======
+            regression_data (RegressionData): optional
+                RegressionData object with details used in the fit of the
+                corresponding expansion. The feature_matrix attributed here is
+                necessary to compute things like numerical ECI transormations
+                for different bases.
+        """
         if (
             regression_data is not None
             and len(coefficients) != regression_data.feature_matrix.shape[1]
@@ -161,7 +147,6 @@
                 f"does not match the number of coefficients "
                 f"{len(coefficients)}."
             )
->>>>>>> 6047f3ae
 
         if len(coefficients) != len(cluster_subspace):
             raise AttributeError(
@@ -170,18 +155,14 @@
             )
 
         self.coefs = coefficients
-        self.metadata = {}
+        self.regression_data = regression_data
         self._subspace = cluster_subspace
-<<<<<<< HEAD
-        self._feat_matrix = feature_matrix
-=======
         # make copy for possible changes/pruning
         self._feat_matrix = (
             regression_data.feature_matrix.copy()
             if regression_data is not None
             else None
         )
->>>>>>> 6047f3ae
         self._eci = None
 
     @property
@@ -344,13 +325,6 @@
     @classmethod
     def from_dict(cls, d):
         """Create ClusterExpansion from serialized MSONable dict."""
-<<<<<<< HEAD
-        ce = cls(ClusterSubspace.from_dict(d['cluster_subspace']),
-                 coefficients=np.array(d['coefs']),
-                 feature_matrix=np.array(d['feature_matrix'])
-                 if d['feature_matrix'] is not None else d['feature_matrix'])
-        ce.metadata = d['metadata']
-=======
         reg_data_dict = deepcopy(d.get("regression_data"))
         if reg_data_dict is not None:
             reg_data_dict["feature_matrix"] = np.array(
@@ -372,7 +346,6 @@
         # update copy of feature matrix to keep any changes
         if d["feature_matrix"] is not None:
             cls._feat_matrix = np.array(d["feature_matrix"])
->>>>>>> 6047f3ae
         return ce
 
     def as_dict(self):
@@ -386,14 +359,6 @@
             feature_matrix = self._feat_matrix.tolist()
         else:
             feature_matrix = self._feat_matrix
-<<<<<<< HEAD
-        d = {'@module': self.__class__.__module__,
-             '@class': self.__class__.__name__,
-             'cluster_subspace': self.cluster_subspace.as_dict(),
-             'coefs': self.coefs.tolist(),
-             'feature_matrix': feature_matrix,
-             'metadata': self.metadata}
-=======
         if self.regression_data is not None:
             reg_data = jsanitize(asdict(self.regression_data))
         else:
@@ -407,5 +372,4 @@
             "regression_data": reg_data,
             "feature_matrix": feature_matrix,
         }
->>>>>>> 6047f3ae
         return d