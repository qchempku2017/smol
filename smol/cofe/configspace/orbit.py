--- conflicted
+++ resolved
@@ -12,20 +12,12 @@
 from monty.json import MSONable
 from pymatgen import Lattice, SymmOp
 from pymatgen.util.coord import coord_list_mapping
-<<<<<<< HEAD
-from smol.globals import SITE_TOL
-from smol.common.utils.repr_util import _repr
-from smol.common.exceptions import SymmetryError, SYMMETRY_ERROR_MESSAGE
-from smol.cofe.configspace.cluster import Cluster
-from smol.cofe.configspace.basis import basis_factory
-=======
 
 from smol.utils import _repr
 from .constants import SITE_TOL
 from smol.exceptions import SymmetryError, SYMMETRY_ERROR_MESSAGE
 from .cluster import Cluster
 from .basis import basis_factory
->>>>>>> 1a9f7a1f
 
 
 class Orbit(MSONable):
