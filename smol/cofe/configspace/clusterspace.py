"""Implements the ClusterSubspace class.

A ClusterSubspace is necessary to define the terms to be included in a cluster
expansion. A cluster subspace is a finite set of clusters, more precisely
orbits that contain symmetrically equivalent clusters, that are used to define
orbit/cluster basis functions which span a subspace of the total function space
over the configurational space of a given lattice system.
"""

__author__ = "Luis Barroso-Luque, William Davidson Richard"

from copy import deepcopy
from importlib import import_module
import warnings
import numpy as np

from monty.json import MSONable
from pymatgen import Structure, PeriodicSite
from pymatgen.symmetry.analyzer import SpacegroupAnalyzer, SymmOp
from pymatgen.analysis.structure_matcher import (StructureMatcher,
                                                 OrderDisorderElementComparator)  # noqa
from pymatgen.util.coord import (is_coord_subset, is_coord_subset_pbc,
                                 lattice_points_in_supercell,
                                 coord_list_mapping_pbc)

from smol.cofe.configspace import Orbit
<<<<<<< HEAD
from smol.cofe.configspace.basis import basis_factory
from smol.common.globals import SITE_TOL
from smol.cofe.configspace.sitespace import get_site_spaces
from smol.common.exceptions import (SymmetryError, StructureMatchError,
=======
from smol.cofe.configspace.basis import (basis_factory, get_site_spaces,
                                         get_allowed_species)
from smol.cofe.configspace.constants import SITE_TOL
from smol.exceptions import (SymmetryError, StructureMatchError,
>>>>>>> 1a9f7a1f
                             SYMMETRY_ERROR_MESSAGE)
from src.mc_utils import corr_from_occupancy


class ClusterSubspace(MSONable):
    """ClusterSubspace represents a subspace of functions of configuration.

    Holds a structure, its expansion structure and a list of Orbits.
    This class defines the cluster subspace over which to fit a cluster
    expansion: This sets the orbits (groups of clusters) and the site basis
    functions that are to be considered in the fit.

    You probably want to generate from ClusterSubspace.from_radii, which will
    auto-generate the orbits from radius cutoffs.

    This is the class you're looking for to start defining the structure and
    orbit/cluster terms for your cluster expansion.

    Attributes:
        structure (Structure):
            prim structure represeting configurational space.
        exp_structure (Structure):
            structure with only the sites with partial occupancy in the prim
        symops (list of SymmOp):
            symmetry operations of structure.
    """

    def __init__(self, structure, expansion_structure, symops, orbits,
                 supercell_matcher=None, site_matcher=None, **matcher_kwargs):
        """Initialize a ClusterSubspace.

        You rarely (never?) will need to create a ClusterSubspace using this.
        Look at the class method from_radii for the "better" way to do it.

        Args:
            structure (Structure):
                Structure to define the cluster space. Typically the primitive
                cell. Includes all species regardless of partial occupation.
            expansion_structure (Structure):
                Structure including only sites that will be included in the
                Cluster space. (those with partial occupancy)
            symops (list of Symmop):
                list of Symmops for the given structure.
            orbits (dict): {size: list of Orbits}
                Dictionary with size (number of sites) as keys and list of
                Orbits as values.
            supercell_matcher (StructureMatcher): (optional)
                A StructureMatcher class to be used to find supercell matrices
                relating the prim structure to other structures. If you pass
                this directly you should know how to set the matcher up other
                wise matching your relaxed structures will fail, alot.
            site_matcher (StructureMatcher): (optional)
                A StructureMatcher class to be used to find site mappings
                relating the sites of a given structure to an appropriate
                supercell of the prim structure . If you pass this directly you
                should know how to set the matcher up other wise matching your
                relaxed structures will fail, alot.
            matcher_kwargs:
                ltol, stol, angle_tol, supercell_size: parameters to pass
                through to the StructureMatchers. Structures that don't match
                to the primitive cell under these tolerances won't be included
                in the expansion. Easiest option for supercell_size is usually
                to use a species that has a constant amount per formula unit.
        """
        self.structure = structure
        self.exp_structure = expansion_structure
        self.symops = symops  # should we even keep this as an attribute?

        # Test that all the found symmetry operations map back to the input
        # structure otherwise you can get weird subset/superset bugs.
        fc = self.structure.frac_coords
        for op in self.symops:
            if not is_coord_subset_pbc(op.operate_multi(fc), fc, SITE_TOL):
                raise SymmetryError(SYMMETRY_ERROR_MESSAGE)

        # This structure matcher is used to determine if a given (supercell)
        # structure matches the prim structure by retrieving the matrix
        # relating them. Only the "get_supercell_matrix" method is used.
        if supercell_matcher is None:
            sc_comparator = OrderDisorderElementComparator()
            self._sc_matcher = StructureMatcher(primitive_cell=False,
                                                attempt_supercell=True,
                                                allow_subset=True,
                                                comparator=sc_comparator,
                                                scale=True,
                                                **matcher_kwargs)
        else:
            self._sc_matcher = supercell_matcher

        # This structure matcher is used to find the mapping between the sites
        # of a given supercell structure and the sites in the appropriate sized
        # supercell of the prim structure. Only "get_mapping" method is used.
        if site_matcher is None:
            site_comparator = OrderDisorderElementComparator()
            self._site_matcher = StructureMatcher(primitive_cell=False,
                                                  attempt_supercell=False,
                                                  allow_subset=True,
                                                  comparator=site_comparator,
                                                  scale=True,
                                                  **matcher_kwargs)
        else:
            self._site_matcher = site_matcher

        self._orbits = orbits

        # lazy stuff from orbits
        self._func_orb_ids = None
        self._orb_mults = None
        self._orb_nbit_ords = None

        self._external_terms = []  # List will hold external terms (i.e. Ewald)

        # Dict to cache orbit index mappings, this prevents doing another
        # structure match with the _site_matcher for structures that have
        # already been matched
        self._supercell_orb_inds = {}

        # assign the cluster ids
        self._assign_orbit_ids()

    @classmethod
    def from_radii(cls, structure, radii, basis='indicator', orthonormal=False,
                   use_concentration=False, supercell_matcher=None,
                   site_matcher=None, **matcher_kwargs):
        """Create a ClusterSubspace from radii cutoffs.

        Creates a ClusterSubspace with orbits of the given size and radius
        smaller than or equal to the given radius.

        This is the best (and the only easy) way to create one.

        Args:
            structure (Structure):
                Disordered structure to build a cluster expansion for.
                Typically the primitive cell
            radii (dict):
                dict of {cluster_size: max_radius}. Radii should be strictly
                decreasing. Typically something like {2:5, 3:4}
            basis (str):
                A string specifying the site basis functions
            orthonormal (bool):
                Whether to enforce an orthonormal basis. From the current
                available bases only the indicator basis is not orthogonal out
                of the box
            use_concentration (bool):
                If true the concentrations in the prim structure sites will be
                used to orthormalize site bases. This gives gives a cluster
                subspace centered about the prim composition.
            supercell_matcher (StructureMatcher): (optional)
                A StructureMatcher class to be used to find supercell matrices
                relating the prim structure to other structures. If you pass
                this directly you should know how to set the matcher up other
                wise matching your relaxed structures will fail, alot.
            site_matcher (StructureMatcher): (optional)
                A StructureMatcher class to be used to find site mappings
                relating the sites of a given structure to an appropriate
                supercell of the prim structure . If you pass this directly you
                should know how to set the matcher up other wise matching your
                relaxed structures will fail, alot.
            matcher_kwargs:
                ltol, stol, angle_tol, supercell_size. Parameters to pass
                through to the StructureMatchers. Structures that don't match
                to the primitive cell under these tolerances won't be included
                in the expansion. Easiest option for supercell_size is usually
                to use a species that has a constant amount per formula unit.
        Returns:
            ClusterSubSpace
        """
        # get symmetry operations of prim structure.
        symops = SpacegroupAnalyzer(structure).get_symmetry_operations()
        # get the active sites (partial occupancy) to expand over.
        sites_to_expand = [site for site in structure
                           if site.species.num_atoms < 0.99
                           or len(site.species) > 1]
        expansion_structure = Structure.from_sites(sites_to_expand)
        # get orbits within given cutoffs
        orbits = cls._orbits_from_radii(expansion_structure, radii, symops,
                                        basis, orthonormal, use_concentration)
        return cls(structure=structure,
                   expansion_structure=expansion_structure, symops=symops,
                   orbits=orbits, supercell_matcher=supercell_matcher,
                   site_matcher=site_matcher, **matcher_kwargs)

    @property
    def orbits(self):
        """Return a list of all orbits sorted by size."""
        return [orbit for _, orbits
                in sorted(self._orbits.items()) for orbit in orbits]

    def iterorbits(self):
        """Yield orbits."""
        for _, orbits in sorted(self._orbits.items()):
            for orbit in orbits:
                yield orbit

    @property
    def orbits_by_size(self):
        """Get dictionary of orbits with key being the orbit size."""
        return self._orbits

    @property
    def orbit_multiplicities(self):
        """Get the multiplicities for each orbit."""
        if self._orb_mults is None:
            self._orb_mults = [orb.multiplicity for orb in self.iterorbits()]
        return self._orb_mults

    @property
    def orbit_nbit_orderings(self):
        """Get the number of number of bit orderings for each orbit."""
        if self._orb_nbit_ords is None:
            self._orb_nbit_ords = [orb.n_bit_orderings
                                   for orb in self.iterorbits()]
        return self._orb_nbit_ords

    @property
    def basis_orthogonal(self):
        """Check if the basis defined is orthogonal."""
        return all(orb.basis_orthogonal for orb in self.iterorbits())

    @property
    def basis_orthonormal(self):
        """Check if the basis is orthonormal."""
        return all(orb.basis_orthonormal for orb in self.iterorbits())

    @property
    def external_terms(self):
        """Get external terms to be fitted together with the correlations."""
        return self._external_terms

    @property
    def function_orbit_ids(self):
        """Get Orbit ids corresponding to each correlation function.

        If the Cluster Subspace includes external terms these are not included
        in the list since they are not associated with any orbit.
        """
        if self._func_orb_ids is None:
            self._func_orb_ids = [0]
            for orbit in self.iterorbits():
                self._func_orb_ids += orbit.n_bit_orderings * [orbit.id, ]
        return self._func_orb_ids

    def add_external_term(self, term):
        """Add an external term to subspace.

        Add an external term (e.g. an Ewald term) to the cluster expansion
        terms. External term classes must be MSONable and implement a method
        to obtain a "correlation" see smol.cofe.extern for examples.
        """
        for added_term in self.external_terms:
            if isinstance(term, type(added_term)):
                raise ValueError('This ClusterSubspaces already has an '
                                 f'{type(term)}.')
        self._external_terms.append(term)

    @staticmethod
    def num_prims_from_matrix(scmatrix):
        """Get number of prim structures in a supercell for given matrix."""
        return int(round(np.abs(np.linalg.det(scmatrix))))

    def corr_from_structure(self, structure, normalized=True, scmatrix=None,
                            site_mapping=None):
        """Get correlation vector for structure.

        Returns the correlation vector for a given structure. To do this the
        correct supercell matrix of the prim necessary needs to be found to
        then determine the mappings between sites to create the occupancy
        string and also determine the orbit mappings to evaluate the
        corresponding cluster functions.

        Args:
            structure (Structure):
                structure to compute correlation from
            normalized (bool):
                return the correlation vector normalized by the prim cell size.
                In theory correlation vectors are always normalized, but
                getting them without normalization allows to compute the
                "extensive" values.
            scmatrix (array): optional
                supercell matrix relating the prim structure to the given
                structure. Passing this if it has already been matched will
                make things much quicker. You are responsible that it is
                correct.
            site_mapping (list): optional
                Site mapping as obtained by StructureMatcher.get_mapping
                such that the elements of site_mapping represent the indices
                of the matching sites to the prim structure. I you pass this
                option you are fully responsible that the mappings are correct!

        Returns:
            array: correlation vector for given structure
        """
        if scmatrix is None:
            scmatrix = self.scmatrix_from_structure(structure)

        occu = self.occupancy_from_structure(structure,
                                             scmatrix=scmatrix,
                                             site_mapping=site_mapping,
                                             encode=True)
        occu = np.array(occu, dtype=int)

        orb_inds = self.supercell_orbit_mappings(scmatrix)
        # Create a list of tuples with necessary information to compute corr
        orbit_list = [(orb.bit_id, orb.bit_combos, orb.bases_array, inds)
                      for orb, inds in orb_inds]
        corr = corr_from_occupancy(occu, self.n_bit_orderings, orbit_list)

        size = self.num_prims_from_matrix(scmatrix)

        if self.external_terms:
            supercell = self.structure.copy()
            supercell.make_supercell(scmatrix)
            extras = [term.value_from_occupancy(occu, supercell)/size
                      for term in self._external_terms]
            corr = np.concatenate([corr, *extras])

        if not normalized:
            corr *= size

        return corr

    def refine_structure(self, structure, scmatrix=None, site_mapping=None):
        """Refine a (relaxed) structure.

        Refine a (relaxed) structure to a perfect supercell structure of the
        the prim structure (aka the corresponding "unrelaxed" structure).

        Args:
            structure (Structure):
                structure to refine to a perfect multiple of the prim
            scmatrix (array): optional
                supercell matrix relating the prim structure to the given
                structure. Passing this if it has already been matched will
                make things much quicker. You are responsible for correctness.
            site_mapping (list): optional
                Site mapping as obtained by StructureMatcher.get_mapping
                such that the elements of site_mapping represent the indices
                of the matching sites to the prim structure. Again you are
                responsible.

        Returns:
             Structure: Refined Structure
        """
        if scmatrix is None:
            scmatrix = self.scmatrix_from_structure(structure)

        occu = self.occupancy_from_structure(structure, scmatrix=scmatrix,
                                             site_mapping=site_mapping)

        supercell_structure = self.structure.copy()
        supercell_structure.make_supercell(scmatrix)

        sites = []
        for sp, s in zip(occu, supercell_structure):
            if sp != 'Vacancy':
                site = PeriodicSite(sp, s.frac_coords,
                                    supercell_structure.lattice)
                sites.append(site)
        return Structure.from_sites(sites)

    def occupancy_from_structure(self, structure, scmatrix=None,
                                 site_mapping=None, encode=False):
        """Occupancy string for a given structure.

        Returns a list of occupancies of each site in a the structure in the
        appropriate order set implicitly by the supercell matrix that is found.

        This function is used as input to compute correlation vectors for the
        given structure.

        This function is also useful to obtain an initial occupancy for a Monte
        Carlo simulation (make sure that the same supercell matrix is being
        used here as in the instance of the processor class for the simulation.
        See similar function in Processor classes as well.

        Args:
            structure (Structure):
                structure to obtain a occupancy string for
            scmatrix (array): optional
                Super cell matrix relating the given structure and the
                primitive structure. I you pass the supercell you fully are
                responsible that it is the correct one! This prevents running
                the _scmatcher (supercell structure matcher)
            site_mapping (list): optional
                Site mapping as obtained by StructureMatcher.get_mapping
                such that the elements of site_mapping represent the indices
                of the matching sites to the prim structure. I you pass this
                option you are fully responsible that the mappings are correct!
                This prevents running _site_matcher to get the mappings.
            encode (bool): oprtional
                If true the occupancy string will have the index of the species
                in the expansion structure site spaces, rather than the
                species name.

        Returns:
            list: occupancy string for structure, species names ie ['Li+', ...]
                  If encoded then code for each species ie [0, ...]
        """
        if scmatrix is None:
            scmatrix = self.scmatrix_from_structure(structure)

        supercell = self.structure.copy()
        supercell.make_supercell(scmatrix)

        if site_mapping is None:
            site_mapping = self.structure_site_mapping(supercell, structure)

        occu = []  # np.zeros(len(self.supercell_structure), dtype=np.int)

        for i, site_space in enumerate(get_allowed_species(supercell)):
            # rather than starting with all vacancies and looping
            # only over mapping, explicitly loop over everything to
            # catch vacancies on improper sites
            if i in site_mapping:
                sp = str(structure[site_mapping.index(i)].specie)
            else:
                sp = 'Vacancy'
            if sp not in site_space:
                raise StructureMatchError('A site in given structure has an'
                                          f' unrecognized species {sp}.')
            if encode:
                occu.append(site_space.index(sp))
            else:
                occu.append(sp)
        return occu

    def scmatrix_from_structure(self, structure):
        """Get supercell matrix from a given structure.

        Obtain the supercell structure matrix to convert the prim structure
        to a supercell equivalent to given structure.

        Args:
            structure (Structure)

        Returns:
            array: matrix relating passed structure and prim structure.
        """
        scmatrix = self._sc_matcher.get_supercell_matrix(structure,
                                                         self.structure)
        if scmatrix is None:
            raise StructureMatchError('Supercell could not be found from '
                                      'structure')
        if np.linalg.det(scmatrix) < 0:
            scmatrix *= -1
        return scmatrix

    def supercell_orbit_mappings(self, scmatrix):
        """Get orbit mappings for a structure from supercell of prim.

        Return the orbit mappings for a specific supercell of the prim
        structure represented by the given matrix

        Args:
            scmatrix (array):
                array relating a supercell with the primitive matrix

        Returns:
            list of tuples: (orbit, indices) list of tuples with orbits and the
                site indices for all equivalent orbits in a supercell obtained
                from the given matrix.
        """
        # np.arrays are not hashable and can't be used as dict keys.
        scmatrix = np.array(scmatrix)
        # so change them into a tuple of sorted tuples for unique keys.
        scm = tuple(sorted(tuple(s.tolist()) for s in scmatrix))
        indices = self._supercell_orb_inds.get(scm)

        if indices is None:
            indices = self._gen_orbit_indices(scmatrix)
            self._supercell_orb_inds[scm] = indices

        return indices

    def change_site_bases(self, new_basis, orthonormal=False):
        """Change the type of site basis used in the site basis function.

        Args:
            new_basis (str):
                name of new basis for all site bases
            orthonormal (bool):
                option to orthonormalize all new site basis sets
        """
        for orbit in self.iterorbits():
            orbit.transform_site_bases(new_basis, orthonormal)

    def remove_orbits(self, orbit_ids):
        """Remove whole orbits by their ids.

        Removes orbits from cluster spaces. It is helpful to print a
        ClusterSubspace or ClusterExpansion to obtain orbit ids. After removing
        orbits, orbit id and orbit bit_id are re-assigned.

        This is useful to prune a ClusterExpansion by removing orbits with
        small associated ECI. Note that this will remove a full orbit, which
        for the case of sites with only two species is the same as removing a
        single correlation vector element (only one ECI). For cases with sites
        having more than 2 species allowed per site there are more than one
        orbit functions (for all the possible bit orderings) and removing an
        orbit will remove more than one element in the correlation vector

        Args:
            orbit_ids (list):
                list of orbit ids to be removed
        """
        if min(orbit_ids) < 0:
            raise ValueError('Index out of range. Negative inds are not '
                             'allowed.')
        elif min(orbit_ids) == 0:
            raise ValueError('The empty orbit can not be removed.'
                             'If you really want to do this remove the first'
                             'column in your feature matrix before fitting.')
        elif max(orbit_ids) > self.n_orbits - 1:
            raise ValueError('Index out of range. Total number of orbits '
                             f' is: {self.n_orbits}')

        for size, orbits in self._orbits.items():
            self._orbits[size] = [orbit for orbit in orbits
                                  if orbit.id not in orbit_ids]

        self._assign_orbit_ids()  # Re-assign ids
        self._func_orb_ids = None  # reset func ids
        # Clear the cached supercell orbit mappings
        self._supercell_orb_inds = {}

    def remove_orbit_bit_combos(self, orbit_bit_ids):
        """Remove orbit bit combos by their ids.

        Removes a specific bit combo from an orbit. This allows more granular
        removal of terms involved in fitting/evaluating a cluster expansion.
        Similar to remove_orbits this is useful to prune a cluster expansion
        and actually allows to remove a single term (ie one with small
        associated ECI).

        This procedure is perfectly well posed mathematically. The resultant
        CE is still a valid function of configurations with all the necessary
        symmetries from the underlying structure. Chemically however it is not
        obvious what it means to remove certain combinations of an n-body
        interaction term, and not the whole term itself. It would be justified
        if we allow "in group" orbit eci sparsity...which everyone in the field
        does anyway...

        Args:
            orbit_bit_ids (list):
                list of orbit bit ids to remove
        """
        empty_orbit_ids = []
        bit_ids = np.array(orbit_bit_ids, dtype=int)

        for orbit in self.iterorbits():
            first_id = orbit.bit_id
            last_id = orbit.bit_id + orbit.n_bit_orderings
            to_remove = bit_ids[bit_ids >= first_id]
            to_remove = to_remove[to_remove < last_id] - first_id
            if to_remove.size > 0:
                try:
                    orbit.remove_bit_combos_by_inds(to_remove)
                except RuntimeError:
                    empty_orbit_ids.append(orbit.id)
                    warnings.warn('All bit combos have been removed from '
                                  f'orbit with id {orbit.id}. This orbit will '
                                  'be fully removed.')

        if empty_orbit_ids:
            self.remove_orbits(empty_orbit_ids)
        else:
            self._assign_orbit_ids()  # Re-assign ids
            self._func_orb_ids = None  # reset func ids

    def copy(self):
        """Deep copy of instance."""
        return deepcopy(self)

    def structure_site_mapping(self, supercell, structure):
        """Get structure site mapping.

        Returns the mapping between sites in the given structure and a prim
        supercell of the corresponding size.

        Args:
            supercell (Structure):
                supercell of prim with same size as other structure.
            structure (Structure):
                structure to obtain site mappings to supercell of prim
        Returns:
            list: site mappings of structure to supercell
        """
        mapping = self._site_matcher.get_mapping(supercell, structure)
        if mapping is None:
            raise StructureMatchError('Mapping could not be found from '
                                      'structure.')
        return mapping.tolist()

    def _assign_orbit_ids(self):
        """Assign unique id's to orbit.

        Assign unique id's to each orbit based on all its orbit functions and
        all clusters in the prim structure that are in each orbit.
        """
        n_clstr = 1
        n_bit_ords = 1
        n_orbs = 1

        for key in sorted(self._orbits.keys()):
            for orbit in self._orbits[key]:
                n_orbs, n_bit_ords, n_clstr = orbit.assign_ids(n_orbs,
                                                               n_bit_ords,
                                                               n_clstr)
        self.n_orbits = n_orbs
        self.n_clusters = n_clstr
        self.n_bit_orderings = n_bit_ords

    @staticmethod
    def _orbits_from_radii(exp_struct, radii, symops, basis, orthonorm,
                           use_conc):
        """Generate orbits from radii cutoffs.

        Generates dictionary of {size: [Orbits]} given a dictionary of maximal
        cluster radii and symmetry operations to apply (not necessarily all the
        symmetries of the expansion_structure).

        Args:
            exp_struct (Structure):
                Structure with all sites that have partial occupancy.
            radii (dict):
                dict or cutoff radii {size: cutoff}
            symops (list of SymmOps):
                list of symmetry operations for structure
            basis (str):
                name identifying site basis set to use.
            orthonorm (bool):
                wether to ensure orthonormal basis set.
            use_conc (bool):
                If true the concentrations in the prim structure sites will be
                used as the measure to orthormalize site bases.
        Returns:
            dict: {size: list of Orbits within cutoff radius}
        """
        if use_conc:
            site_spaces = get_site_spaces(exp_struct)
        else:
            site_spaces = get_allowed_species(exp_struct)

        nbits = np.array([len(b) - 1 for b in site_spaces])
        site_bases = tuple(basis_factory(basis, site_space)
                           for site_space in site_spaces)

        if orthonorm:
            for basis in site_bases:
                basis.orthonormalize()

        orbits = {}
        new_orbits = []
        for nbit, site, sbasis in zip(nbits, exp_struct, site_bases):
            new_orbit = Orbit([site.frac_coords], exp_struct.lattice,
                              [list(range(nbit))], [sbasis], symops)
            if new_orbit not in new_orbits:
                new_orbits.append(new_orbit)

        orbits[1] = sorted(new_orbits, key=lambda x: (np.round(x.radius, 6), -x.multiplicity))  # noqa
        all_neighbors = exp_struct.lattice.get_points_in_sphere(exp_struct.frac_coords,  # noqa
                                                                [0.5, 0.5, 0.5],  # noqa
                                                                max(radii.values()) + sum(exp_struct.lattice.abc) / 2)  # noqa
        for size, radius in sorted(radii.items()):
            new_orbits = []
            for orbit in orbits[size-1]:
                if orbit.radius > radius:
                    continue
                for n in all_neighbors:
                    p = n[0]
                    if is_coord_subset([p], orbit.base_cluster.sites,
                                       atol=SITE_TOL):
                        continue
                    new_sites = np.concatenate([orbit.base_cluster.sites, [p]])
                    new_orbit = Orbit(new_sites, exp_struct.lattice,
                                      orbit.bits + [list(range(nbits[n[2]]))],
                                      orbit.site_bases + [site_bases[n[2]]],
                                      symops)
                    if new_orbit.radius > radius + 1e-8:
                        continue
                    elif new_orbit not in new_orbits:
                        new_orbits.append(new_orbit)

            orbits[size] = sorted(new_orbits, key=lambda x: (np.round(x.radius, 6), -x.multiplicity))  # noqa
        return orbits

    def _gen_orbit_indices(self, scmatrix):
        """Find all the indices associated with each orbit in structure.

        The structure corresponding to the given supercell matrix w.r.t prim.
        """
        supercell = self.structure.copy()
        supercell.make_supercell(scmatrix)
        prim_to_supercell = np.linalg.inv(scmatrix)
        supercell_fcoords = np.array(supercell.frac_coords)

        ts = lattice_points_in_supercell(scmatrix)
        orbit_indices = []
        for orbit in self.iterorbits():
            prim_fcoords = np.array([c.sites for c in orbit.clusters])
            fcoords = np.dot(prim_fcoords, prim_to_supercell)
            # tcoords contains all the coordinates of the symmetrically
            # equivalent clusters the indices are: [equivalent cluster
            # (primitive cell), translational image, index of site in cluster,
            # coordinate index]
            tcoords = fcoords[:, None, :, :] + ts[None, :, None, :]
            tcs = tcoords.shape
            inds = coord_list_mapping_pbc(tcoords.reshape((-1, 3)),
                                          supercell_fcoords,
                                          atol=SITE_TOL).reshape((tcs[0] * tcs[1], tcs[2]))  # noqa
            # orbit_ids holds orbit, and 2d array of index groups that
            # correspond to the orbit
            # the 2d array may have some duplicates. This is due to
            # symetrically equivalent groups being matched to the same sites
            # (eg in simply cubic all 6 nn interactions will all be [0, 0]
            # indices. This multiplicity disappears as supercell_structure size
            # increases, so I haven't implemented a more efficient method
            orbit_indices.append((orbit, inds))

        return orbit_indices

    def __str__(self):
        """Convert class into pretty string for printing."""
        s = f'ClusterBasis: [Prim Composition] {self.structure.composition}\n'
        s += '    [Size] 0\n      [Orbit] id: 0  orderings: 1\n'
        for size, orbits in self._orbits.items():
            s += f'    [Size] {size}\n'
            for orbit in orbits:
                s += f'      {orbit}\n'
        return s

    @classmethod
    def from_dict(cls, d):
        """Create ClusterSubspace from serialized MSONable dict."""
        symops = [SymmOp.from_dict(so_d) for so_d in d['symops']]
        orbits = {int(s): [Orbit.from_dict(o) for o in v]
                  for s, v in d['orbits'].items()}
        structure = Structure.from_dict(d['structure'])
        exp_structure = Structure.from_dict(d['expansion_structure'])
        sc_matcher = StructureMatcher.from_dict(d['sc_matcher'])
        site_matcher = StructureMatcher.from_dict(d['site_matcher'])
        cs = cls(structure=structure,
                 expansion_structure=exp_structure,
                 orbits=orbits, symops=symops,
                 supercell_matcher=sc_matcher,
                 site_matcher=site_matcher)

        # attempt to recreate external terms. This can be much improved if
        # a base class is used.
        for term in d['external_terms']:
            try:
                module = import_module(term['@module'])
                term_class = getattr(module, term['@class'])
                cs.add_external_term(term_class.from_dict(term))
            except AttributeError:
                warnings.warn(f"{term['@class']} was not found in "
                              f"{term['@module']}. You will need to add this "
                              " yourself. ", RuntimeWarning)
            except ImportError:
                warnings.warn(f"Module {term['@module']} for class "
                              f"{term['@class']} was not found. "
                              "You will have to add this yourself.",
                              ImportWarning)
        # re-create supercell orb inds cache
        # just in case orbits are not in order
        orb_ids = [o.id for o in cs.orbits]
        _supercell_orb_inds = {}
        for scm, orb_inds in d['_supercell_orb_inds']:
            scm = tuple(tuple(s) for s in scm)
            _supercell_orb_inds[scm] = [(cs.orbits[orb_ids.index(o_id)],
                                        np.array(ind)) for o_id, ind
                                        in orb_inds]
        cs._supercell_orb_inds = _supercell_orb_inds
        return cs

    def as_dict(self):
        """
        Json-serialization dict representation.

        Returns:
            MSONable dict
        """
        # modify cached sc orb inds so it can be serialized
        _supercell_orb_inds = [(scm, [(orb.id, ind.tolist()) for orb, ind
                               in orb_inds]) for scm, orb_inds
                               in self._supercell_orb_inds.items()]
        d = {'@module': self.__class__.__module__,
             '@class': self.__class__.__name__,
             'structure': self.structure.as_dict(),
             'expansion_structure': self.exp_structure.as_dict(),
             'symops': [so.as_dict() for so in self.symops],
             'orbits': {s: [o.as_dict() for o in v]
                        for s, v in self._orbits.items()},
             'sc_matcher': self._sc_matcher.as_dict(),
             'site_matcher': self._site_matcher.as_dict(),
             'external_terms': [et.as_dict() for et in self.external_terms],
             '_supercell_orb_inds': _supercell_orb_inds}
        return d<|MERGE_RESOLUTION|>--- conflicted
+++ resolved
@@ -24,17 +24,10 @@
                                  coord_list_mapping_pbc)
 
 from smol.cofe.configspace import Orbit
-<<<<<<< HEAD
-from smol.cofe.configspace.basis import basis_factory
-from smol.common.globals import SITE_TOL
-from smol.cofe.configspace.sitespace import get_site_spaces
-from smol.common.exceptions import (SymmetryError, StructureMatchError,
-=======
 from smol.cofe.configspace.basis import (basis_factory, get_site_spaces,
                                          get_allowed_species)
 from smol.cofe.configspace.constants import SITE_TOL
 from smol.exceptions import (SymmetryError, StructureMatchError,
->>>>>>> 1a9f7a1f
                              SYMMETRY_ERROR_MESSAGE)
 from src.mc_utils import corr_from_occupancy
 
