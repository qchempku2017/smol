"""Implementation of a StructureWrangler and functions to obtain fit weights.

A StructureWrangler is used to generate and organize training data to fit a
cluster expansion using the terms defined in a ClusterSubpace. It takes care
of computing the training features (correlations) to construct a feature matrix
to be used along with a target property vector to obtain the coefficients for
a cluster expansion using some linear regression model.

Includes functions used to preprocess and check (wrangling) fitting data of
structures and properties.

Also functions to obtain weights by energy above hull or energy above
composition for a given set of structures.
"""

__author__ = "Luis Barroso-Luque"
__credits__ = "William Davidson Richard"

from typing import Sequence
import warnings
from itertools import combinations
import numpy as np
from monty.json import MSONable, jsanitize
from pymatgen.core import Structure
from pymatgen.analysis.structure_matcher import StructureMatcher
from smol.cofe.space.clusterspace import ClusterSubspace
from smol.exceptions import StructureMatchError


class StructureWrangler(MSONable):
    """Class to create fitting data to fit a cluster expansion.

    A StructureWrangler handles (wrangles) input data structures and properties
    to fit in a cluster expansion. This class holds a ClusterSubspace used to
    compute correlation vectors and produce feature/design matrices used to fit
    the final ClusterExpansion.

    This class is meant to take all input training data in the form of
    (structure, properties) where the properties represent the target
    material property for the given structure that will be used to train
    the cluster expansion.

    The class takes care of returning the fitting data as a cluster
    correlation feature matrix (orbit basis function values). Weights for each
    structure can also be provided see the above functions to weight by energy
    above hull or energy above composition.

    This class also has methods to check/prepare/filter the data. A metadata
    dictionary is used to keep track of applied filters, but users can also use
    it to save any other pertinent information that will be saved with using
    :code:`StructureWrangler.as_dict` for future reference.
    """

    def __init__(self, cluster_subspace):
        """Initialize a StructureWrangler.

        Args:
            cluster_subspace (ClusterSubspace):
                A ClusterSubspace object that will be used to fit a
                ClusterExpansion with the provided data.
        """
        self._subspace = cluster_subspace
        self._items = []
        self._ind_sets = {}  # data indices for test/training splits etc
        self._metadata = {'applied_filters': []}

    @property
    def cluster_subspace(self):
        """Get the underlying ClusterSubspace used to compute features."""
        return self._subspace

    @property
    def num_structures(self):
        """Get number of structures added (correctly matched to prim)."""
        return len(self._items)

    @property
    def num_features(self):
        """Get number of features for each added structure."""
        return self.feature_matrix.shape[1]

    @property
    def available_properties(self):
        """Get list of properties that have been added."""
        return list(set(p for i in self._items
                        for p in i['properties'].keys()))

    @property
    def available_indices(self):
        """Get list of available data index sets."""
        return list(self._ind_sets.keys())

    @property
    def available_weights(self):
        """Get list of weights that have been added."""
        return list(
            set(p for i in self._items for p in i['weights'].keys()))

    @property
    def structures(self):
        """Get list of included structures."""
        return [i['structure'] for i in self._items]

    @property
    def refined_structures(self):
        """Get list of refined structures."""
        return [i['ref_structure'] for i in self._items]

    @property
    def feature_matrix(self):
        """Get feature matrix.

        Rows are structures, Columns are correlations.
        """
        return np.array([i['features'] for i in self._items])

    @property
    def sizes(self):
        """Get sizes of each structure in terms of number of prims."""
        return np.array([i['size'] for i in self._items])

    @property
    def occupancy_strings(self):
        """Get occupancy strings for each of the structures in the wrangler."""
        occupancies = [
            self._subspace.occupancy_from_structure(
                i['structure'], i['scmatrix'], i['mapping'])
            for i in self._items]
        return occupancies

    @property
    def supercell_matrices(self):
        """Get list of supercell matrices relating each structure to prim."""
        return np.array([i['scmatrix'] for i in self._items])

    @property
    def structure_site_mappings(self):
        """Get list of site mappings for each structure to prim."""
        return [i['mapping'] for i in self._items]

    @property
    def data_items(self):
        """Get a list of the data item dictionaries."""
        return self._items

    @property
    def metadata(self):
        """Get dictionary to save applied filters, etc."""
        return self._metadata

    def get_feature_matrix_rank(self, rows=None, cols=None):
        """Get the rank of the feature matrix or a submatrix of it.

        Args:
            rows (list):
                indices of structures to include in feature matrix.
            cols (list):
                indices of features (correlations) to include in feature matrix

        Returns:
            int: the rank of the matrix
        """
        rows = rows if rows is not None else range(self.num_structures)
        cols = cols if cols is not None else range(self.num_features)
        return np.linalg.matrix_rank(self.feature_matrix[rows][:, cols])

    def get_feature_matrix_orbit_rank(self, orbit_id, rows=None):
        """Get the rank of an orbit submatrix of the feature matrix.

        Args:
            orbit_id (int):
                Orbit id to obtain sub feature matrix rank of.
            rows (list): optional
                List of row indices corresponding to structures to include.

        Returns:
            int: rank of orbit sub feature matrix
        """
        columns = [i for i, oid in enumerate(self._subspace.function_orbit_ids)
                   if oid == orbit_id]
        return self.get_feature_matrix_rank(rows=rows, cols=columns)

    def get_condition_number(self, rows=None, cols=None, p=2):
        """Compute the condition number for the feature matrix or submatrix.

        The condition number is a measure of how sensitive the solution to
        the linear system is to perturbations in the sampled data. The larger
        the condition number the more ill-conditioned the linear problem is.

        Args:
            rows (list):
                indices of structures to include in feature matrix.
            cols (list):
                indices of features (correlations) to include in feature matrix
            p : (optional)
                the type of norm to use when computing condition number.
                see the numpy docs for np.linalg.cond for options.

        Returns:
            float: matrix condition number
        """
        rows = rows if rows is not None else range(self.num_structures)
        cols = cols if cols is not None else range(self.num_features)
        return np.linalg.cond(self.feature_matrix[rows][:, cols], p=p)

    def get_gram_matrix(self, rows=None, cols=None, normalize=True):
        r"""Compute the Gram matrix for the feature matrix or a submatrix.

        The Gram matrix, :math:`G = X^TX`, or each entry
        :math:`G_{ij} = X_i \cdot X_j`. By default, G will have each column
        (feature vector) normalized. This makes it possible to compare Gram
        matrices for different feature matrix size or using different basis
        sets. This ensures every entry: :math:`-1 \le G_{ij} \le 1'.

        Args:
            rows (list):
                indices of structures to include in feature matrix.
            cols (list):
                indices of features (correlations) to include in feature matrix
            normalize:
                If true (default) will normalize each feature vector in the
                feature matrix.
        Returns:
            ndarray: Gram matrix
        """
        rows = rows if rows is not None else range(self.num_structures)
        cols = cols if cols is not None else range(self.num_features)
        X = self.feature_matrix[rows][:, cols]
        if normalize:
            X /= np.sqrt(X.T.dot(X).diagonal())
        return X.T.dot(X)

    def get_duplicate_corr_indices(self, decimals=12):
        """Find indices of rows with duplicate corr vectors in feature matrix.

        Args:
            decimals (int): optional
                number of decimals to round correlations in order to allow
                some numerical tolerance for finding duplicates. If None is
                given no rounding will be done. Beware that orthogonal basis
                will likeley be off by some numerical tolerance so rounding is
                recommended.
        Returns:
            list: list containing lists of indices of rows in feature_matrix
            where duplicates occur
        """
        if len(self.feature_matrix) == 0:
            duplicate_inds = []
        else:
            num_ext = len(self.cluster_subspace.external_terms)
            end = self.feature_matrix.shape[1] - num_ext - 1
            feature_matrix = self.feature_matrix if decimals is None \
                else np.around(self.feature_matrix, decimals,
                               self.feature_matrix.copy())
            _, inverse = np.unique(feature_matrix[:, :end],
                                   return_inverse=True, axis=0)
            duplicate_inds = [list(np.where(inverse == i)[0])
                              for i in np.unique(inverse)
                              if len(np.where(inverse == i)[0]) > 1]
        return duplicate_inds

    def get_matching_corr_duplicate_indices(self, decimals=12,
                                            structure_matcher=None,
                                            **matcher_kwargs):
        """Find indices of equivalent structures.

        Args:
            decimals (int): optional
                number of decimals to round correlations in order to allow
                some numerical tolerance for finding duplicates.
            structure_matcher (StructureMatcher): optional
                A StructureMatcher object to use for matching structures.
            **matcher_kwargs:
                Keyword arguments to use when initializing a structure matcher
                if not given

        Returns:
            list: list of lists of equivalent structures (that match) and have
                  duplicate correlation vectors.
        """
        matcher = structure_matcher if structure_matcher is not None \
            else StructureMatcher(**matcher_kwargs)
        duplicate_indices = self.get_duplicate_corr_indices(decimals)

        matching_inds = []
        for inds in duplicate_indices:
            # match all combinations of duplicates
            matches = [set(c) for c in combinations(inds, 2) if
                       matcher.fit(self.structures[c[0]],
                                   self.structures[c[1]],
                                   symmetric=True)]
            while True:
<<<<<<< HEAD
                overlaps = list(filter(lambda s: s[0] & s[1],
                                       combinations(matches, 2)))
                if overlaps is None or len(overlaps) == 0:
=======
                overlaps = list(filter(lambda s: s[0] & s[1], combinations(matches, 2)))
                if overlaps is None or len(overlaps)==0:
>>>>>>> fb9268db
                    break
                all_overlaps = [o for overlap in overlaps for o in overlap]
                # keep only disjoint sets
                matches = [s for s in matches if s not in all_overlaps]
                # add union of overlapping sets
                for s1, s2 in overlaps:
                    if s1 | s2 not in matches:
                        matches.append(s1 | s2)
            matching_inds += [list(sorted(m)) for m in matches]
        return matching_inds

    def get_constant_features(self):
        """Find indices of constant feature vectors (columns).

        A constant feature vector means the corresponding correlation function
        evaluates to the exact same value for all included structures, meaning
        it does not really help much when fitting. Many constant feature
        vectors may be a sign of insufficient sampling of configuration space.

        Excludes the empty cluster, which is by definition constant.

        Returns:
            ndarray: array of column indices.
        """
        arr = self.feature_matrix
        col_mask = np.all(arr == arr[0, :], axis=0)
        return np.where(col_mask == 1)[0][1:]

    def get_property_vector(self, key, normalize=True):
        """Get the property target vector.

        The property targent vector that be used to fit the corresponding
        correlation feature matrix to obtain coefficients for a cluster
        expansion. It should always be properly/consistently normalized when
        used for a fit.

        Args:
            key (str):
                Name of the property
            normalize (bool): optional
                To normalize by prim size. If the property sought is not
                already normalized, you need to normalize before fitting a CE.
        """
        properties = np.array([i['properties'][key] for i in self._items])
        if normalize:
            properties /= self.sizes

        return properties

    def data_indices(self, key):
        """Get a specific data index set."""
        return self._ind_sets[key]

    def add_data_indices(self, key, indices):
        """Add a set of data indices.

        Fore example use this for saving test/training splits or separating
        duplicates.
        """
        if not isinstance(indices, (Sequence, np.ndarray)):
            raise TypeError("indices must be Sequence like or an ndarray.")
        elif any(i not in range(self.num_structures) for i in indices):
            raise ValueError("One or more indices are out of range.")
        self._ind_sets[key] = list(indices)

    def get_weights(self, key):
        """Get the weights specified by the given key.

        Args:
            key (str):
                Name of corresponding weights
        """
        return np.array([i['weights'][key] for i in self._items])

    def add_data(self, structure, properties, normalized=False, weights=None,
                 verbose=False, supercell_matrix=None, site_mapping=None,
                 raise_failed=False):
        """Add a structure and measured property to the StructureWrangler.

        The properties are usually extensive (i.e. not normalized per atom
        or unit cell, directly from DFT). If the properties have already been
        normalized then set normalized to True. Users need to make sure their
        normalization is consistent. (Default normalization is per the
        primititive structure of the given cluster subspace)

        An attempt to computes correlation vector is made and if successful the
        structure is succesfully added otherwise it ignores that structure.
        Usually failures are caused by the Structure Matcher in the given
        ClusterSubspace failing to match structures to the primitive structure.

        Args:
            structure (Structure):
                A fit structure
            properties (dict):
                A dictionary with a key describing the property and the target
                value for the corresponding structure. For example if only a
                single property {'energy': value} but can also add more than
                one i.e. {'total_energy': value1, 'formation_energy': value2}.
                You are free to make up the keys for each property but make
                sure you are consistent for all structures that you add.
            normalized (bool):
                Whether the given properties have already been normalized.
            weights (dict):
                The weight given to the structure when doing the fit. The key
                must match at least one of the given properties.
            verbose (bool):
                if True then print structures that fail in StructureMatcher.
            supercell_matrix (ndarray): optional
                If the corresponding structure has already been matched to the
                clustersubspace prim structure, passing the supercell_matrix
                will use that instead of trying to re-match. If using this
                the user is responsible to have the correct supercell_matrix,
                Here you are the cause of your own bugs.
            site_mapping (list): optional
                Site mapping as obtained by StructureMatcher.get_mapping
                such that the elements of site_mapping represent the indices
                of the matching sites to the prim structure. I you pass this
                option you are fully responsible that the mappings are correct!
            raise_failed (bool): optional
                If true will raise the thrown error when adding a structure
                fails. This can be helpful to keep a list of structures that
                fail for further inspection.
        """
        item = self.process_structure(structure, properties, normalized,
                                      weights, verbose, supercell_matrix,
                                      site_mapping, raise_failed)
        if item is not None:
            self._items.append(item)
        self._corr_duplicate_warning(self.num_structures - 1)

    def append_data_items(self, data_items):
        """Append a list of data items.

        Each data item must have all necessary fields. A data item can be
        obtained using the process_structure method.

        Args:
            data_items (list of dict):
                list of data items with all necessary information
        """
        keys = ['structure', 'ref_structure', 'properties', 'weights',
                'scmatrix', 'mapping', 'features', 'size']
        for i, item in enumerate(data_items):
            if not all(key in keys for key in item.keys()):
                raise ValueError(
                    f"Data item {i} is missing required keys. Make sure"
                    " they were obtained with the process_structure method.")
            if len(self._items) > 0:
                if not all(prop in self._items[0]['properties'].keys()
                           for prop in item['properties'].keys()):
                    raise ValueError(
                        f"Data item {i} is missing one of the following "
                        f"properties: {self.available_properties}")
            self._items.append(item)
            self._corr_duplicate_warning(self.num_structures - 1)

    def add_weights(self, key, weights):
        """Add weights to structures already in the wrangler.

        The length of the given weights must match the number of structures
        contained, and should be in the same order.

        Args:
            key (str):
                Name describing weights
            weights (ndarray):
                Array with the weight for each structure
        """
        if self.num_structures != len(weights):
            raise AttributeError(
                "Length of weights must match number of structures "
                f"{len(weights)} != {self.num_structures}.")
        for weight, item in zip(weights, self._items):
            item['weights'][key] = weight

    def add_properties(self, key, property_vector, normalized=False):
        """Add another property vector to structures already in the wrangler.

        The length of the property vector must match the number of structures
        contained, and should be in the same order such that the property
        corresponds to the correct structure.

        Args:
            key (str):
                Name of property
            property_vector (ndarray):
                Array with the property for each structure
            normalized (bool): (optional)
                Wether the given properties have already been normalized.
        """
        if self.num_structures != len(property_vector):
            raise AttributeError(
                "Length of property_vector must match number of structures"
                f" {len(property_vector)} != {self.num_structures}.")
        if normalized:
            # make copy
            property_vector = self.sizes * property_vector.copy()

        for prop, item in zip(property_vector, self._items):
            item['properties'][key] = prop

    def remove_properties(self, *property_keys):
        """Remove properties from given keys.

        Args:
            *property_keys (str):
                names of properties to remove
        """
        for key in property_keys:
            try:
                for item in self._items:
                    del item['properties'][key]
            except KeyError:
                warnings.warn(f'Propertiy {key} does not exist.',
                              RuntimeWarning)

    def remove_structure(self, structure):
        """Remove a given structure and associated data."""
        try:
            index = self.structures.index(structure)
            del self._items[index]
        except ValueError:
            raise ValueError(
                f"Structure {structure} was not found. Nothing has been "
                "removed.")

    def change_subspace(self, cluster_subspace):
        """Change the underlying cluster subspace.

        Will swap out the cluster subspace and update features accordingly.
        This is a faster operation than creating a new one. Can also be useful
        to create a copy and the change the subspace.

        Args:
            cluster_subspace:
                New subspace to be used for determining features.
        """
        self._subspace = cluster_subspace
        self.update_features()

    def update_features(self):
        """Update the features/feature matrix for the data held.

        This is useful when something is changed in the cluster_subspace after
        creating the Wrangler, for example added an Ewald term after creating
        the Wrangler. This will prevent having to match structures and such.
        """
        for item in self._items:
            struct = item['structure']
            mat = item['scmatrix']
            mapp = item['mapping']
            item['features'] = self._subspace.corr_from_structure(
                struct, scmatrix=mat, site_mapping=mapp)

    def remove_all_data(self):
        """Remove all data from Wrangler."""
        self._items = []

    def process_structure(self, structure, properties, normalized=False,
                          weights=None, verbose=False, supercell_matrix=None,
                          site_mapping=None, raise_failed=False):
        """Process a structure to be added to wrangler.

        Checks if the structure for this data item can be matched to the
        cluster subspace prim structure to obtain its supercell matrix,
        correlation, and refined structure.

        Args:
            structure (Structure):
                A structure corresponding to the given properties
            properties (dict):
                A dictionary with a key describing the property and the target
                value for the corresponding structure. For example if only a
                single property {'energy': value} but can also add more than
                one i.e. {'total_energy': value1, 'formation_energy': value2}.
                You are free to make up the keys for each property but make
                sure you are consistent for all structures that you add.
            normalized (bool):
                Wether the given properties have already been normalized.
            weights (dict):
                The weight given to the structure when doing the fit. The key
                must match at least one of the given properties.
            verbose (bool):
                if True then print structures that fail in StructureMatcher.
            supercell_matrix (ndarray): optional
                If the corresponding structure has already been matched to the
                clustersubspace prim structure, passing the supercell_matrix
                will use that instead of trying to re-match. If using this
                the user is responsible to have the correct supercell_matrix,
                Here you are the cause of your own bugs.
            site_mapping (list): optional
                Site mapping as obtained by
                :code:`StructureMatcher.get_mapping`
                such that the elements of site_mapping represent the indices
                of the matching sites to the prim structure. If you pass this
                option you are fully responsible that the mappings are correct!
            raise_failed (bool): optional
                If true will raise the thrown error when adding a structure
                fails. This can be helpful to keep a list of structures that
                fail for further inspection.

        Returns:
            dict: data item dict for structure
        """
        try:
            if supercell_matrix is None:
                supercell_matrix = self._subspace.scmatrix_from_structure(structure)  # noqa

            size = self._subspace.num_prims_from_matrix(supercell_matrix)
            if site_mapping is None:
                supercell = self._subspace.structure.copy()
                supercell.make_supercell(supercell_matrix)
                site_mapping = self._subspace.structure_site_mapping(
                    supercell, structure)

            fm_row = self._subspace.corr_from_structure(
                structure, scmatrix=supercell_matrix,
                site_mapping=site_mapping)
            refined_struct = self._subspace.refine_structure(
                structure, supercell_matrix)
            if normalized:
                properties = {key: val*size for key, val in properties.items()}
            weights = {} if weights is None else weights
        except StructureMatchError as e:
            if verbose:
                print(f'Unable to match {structure.composition} with '
                      f'properties {properties} to supercell_structure. '
                      f'Throwing out.\n Error Message: {str(e)}')
            if raise_failed:
                raise e
            return
        return {'structure': structure, 'ref_structure': refined_struct,
                'properties': properties, 'weights': weights,
                'scmatrix': supercell_matrix, 'mapping': site_mapping,
                'features': fm_row, 'size': size}

    def _corr_duplicate_warning(self, index):
        """Warn if corr vector of item with given index is duplicated."""
        for duplicate_inds in self.get_duplicate_corr_indices():
            if index in duplicate_inds:
                duplicates = "".join(
                    f"Index {i} - {self._items[i]['structure'].composition}"
                    f"{self._items[i]['properties']}\n"
                    for i in duplicate_inds)
                warnings.warn(
                    "The following structures have duplicated correlation "
                    f"vectors:\n {duplicates} Consider adding more terms to "
                    "the clustersubspace or filtering duplicates.",
                    UserWarning)

    @classmethod
    def from_dict(cls, d):
        """Create Structure Wrangler from an MSONable dict."""
        sw = cls(cluster_subspace=ClusterSubspace.from_dict(d['_subspace']))
        items = []
        for item in d['_items']:
            items.append({'properties': item['properties'],
                          'structure':
                              Structure.from_dict(item['structure']),
                          'ref_structure':
                              Structure.from_dict(item['ref_structure']),
                          'scmatrix': np.array(item['scmatrix']),
                          'mapping': item['mapping'],
                          'features': np.array(item['features']),
                          'size': item['size'],
                          'weights': item['weights']})
        sw._items = items
        sw._metadata = d['metadata']
        sw._ind_sets = d.get('_ind_sets') or {}
        return sw

    def as_dict(self):
        """Get Json-serialization dict representation.

        Returns:
            MSONable dict
        """
        s_items = []
        for item in self._items:
            s_items.append({'properties': item['properties'],
                            'structure': item['structure'].as_dict(),
                            'ref_structure':
                                item['ref_structure'].as_dict(),
                            'scmatrix': item['scmatrix'].tolist(),
                            'features': item['features'].tolist(),
                            'mapping': item['mapping'],
                            'size': item['size'],
                            'weights': item['weights']})
        d = {'@module': self.__class__.__module__,
             '@class': self.__class__.__name__,
             '_subspace': self._subspace.as_dict(),
             '_items': s_items,
             '_ind_sets': jsanitize(self._ind_sets),  # jic for np.int's
             'metadata': self.metadata}
        return d<|MERGE_RESOLUTION|>--- conflicted
+++ resolved
@@ -290,14 +290,10 @@
                                    self.structures[c[1]],
                                    symmetric=True)]
             while True:
-<<<<<<< HEAD
                 overlaps = list(filter(lambda s: s[0] & s[1],
                                        combinations(matches, 2)))
                 if overlaps is None or len(overlaps) == 0:
-=======
-                overlaps = list(filter(lambda s: s[0] & s[1], combinations(matches, 2)))
-                if overlaps is None or len(overlaps)==0:
->>>>>>> fb9268db
+
                     break
                 all_overlaps = [o for overlap in overlaps for o in overlap]
                 # keep only disjoint sets
