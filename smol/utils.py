"""A few random utilities that have no place to go."""

__author__ = "Luis Barroso-Luque"

import inspect
import warnings
from typing import Any, Dict


def _repr(instance: object, **fields: Dict[str, Any]) -> str:
    """Create object representation.

    A helper function for repr overloading in classes.
    """
    attrs = []

    for key, field in fields.items():
        attrs.append(f"{key}={field!r}")

    if len(attrs) == 0:
        return (
            f"<{instance.__class__.__name__}" f"{hex(id(instance))}({','.join(attrs)})>"
        )
    else:
        return f"<{instance.__class__.__name__} {hex(id(instance))}>"


<<<<<<< HEAD
def derived_class_factory(class_name: str, base_class: object,
                          *args: Any, **kwargs: Any) -> object:
=======
def class_name_from_str(class_str):
    """Return a class name based on given string.

    Assumes all class names are properly named with Camel Caps.

    Used to generalize how classes can be identified by also allowing
    capitalized words in class name to be separated by a hyphen and also allow
    to ignore capitalization.

    i.e. all of the following are valid strings for class TheBestClass:
    'TheBestClass', 'The-Best-Class', 'the-best-class', 'The-best-Class', etc

    Args:
        class_str (str):
            string identifying a class name.
    Returns: str
        class name in camel caps
    """
    return "".join(
        [
            s.capitalize()
            for sub in class_str.split("-")
            for s in re.findall("[a-zA-Z][^A-Z]*", sub)
        ]
    )


def derived_class_factory(
    class_name: str, base_class: object, *args: Any, **kwargs: Any
) -> object:
>>>>>>> 6047f3ae
    """Return an instance of derived class from a given basis class.

    Args:
        class_name (str):
            name of class
        base_class (obect):
            base class of derived class sought
        *args:
            positional arguments for class constructor
        **kwargs:
            keyword arguments for class constructor

    Returns:
        object: instance of class with corresponding constructor args, kwargs
    """
    try:
        derived_class = get_subclasses(base_class)[class_name]
        instance = derived_class(*args, **kwargs)
    except KeyError:
        raise NotImplementedError(f"{class_name} is not implemented.")
    return instance


def get_subclasses(base_class: object) -> Dict[str, object]:
    """Get all non-abstract subclasses of a class.

    Gets all non-abstract classes that inherit from the given base class in
    a module.
    """
    sub_classes = {}
    for sub_class in base_class.__subclasses__():
        if inspect.isabstract(sub_class):
            sub_classes.update(get_subclasses(sub_class))
        else:
            sub_classes[sub_class.__name__] = sub_class
    return sub_classes


def progress_bar(display, total, description):
    """Get a tqdm progress bar interface.

    If the tqdm library is not installed, this will an empty progress bar that
    does nothing.

    Args:
        display (bool):
            If true a real progress bar will be returned.
        total (int):
            The total size of the progress bar.
        description (str):
            Description to print in progress bar.
    """
    try:
        import tqdm
    except ImportError:
        tqdm = None

    if display:
        if tqdm is None:
            warnings.warn(
                "tqdm libary needs to be installed to show a " " progress bar."
            )
            return _EmptyBar()
        else:
            return tqdm.tqdm(total=total, desc=description)
            # if display is True:
            #   return tqdm.tqdm(total=total, desc=description)
            # else:
            #    return getattr(tqdm, "tqdm_" + display)(total=total)
    return _EmptyBar()


class _EmptyBar:
    """A dummy progress bar.

    Idea take from emce:
    https://github.com/dfm/emcee/blob/main/src/emcee/pbar.py
    """

    def __init__(self):
        pass

    def __enter__(self, *args, **kwargs):
        return self

    def __exit__(self, *args, **kwargs):
        pass

    def update(self, *args):
        pass<|MERGE_RESOLUTION|>--- conflicted
+++ resolved
@@ -3,6 +3,7 @@
 __author__ = "Luis Barroso-Luque"
 
 import inspect
+import re
 import warnings
 from typing import Any, Dict
 
@@ -25,10 +26,6 @@
         return f"<{instance.__class__.__name__} {hex(id(instance))}>"
 
 
-<<<<<<< HEAD
-def derived_class_factory(class_name: str, base_class: object,
-                          *args: Any, **kwargs: Any) -> object:
-=======
 def class_name_from_str(class_str):
     """Return a class name based on given string.
 
@@ -59,7 +56,6 @@
 def derived_class_factory(
     class_name: str, base_class: object, *args: Any, **kwargs: Any
 ) -> object:
->>>>>>> 6047f3ae
     """Return an instance of derived class from a given basis class.
 
     Args:
