"""Implementation of Composite processor class for a fixed size supercell.

If you have created a ClusterExpansion with additional terms, and don't want
the headache of manually and correctly setting up the corresponding
CompositeProcessor, simply consider using the convenience class constructor
method in the ensemble classes: Ensemble.from_clusterexpansion, that will take
care of all these hiccups for you.
"""

__author__ = "Luis Barroso-Luque"

import numpy as np

from smol.cofe.space.clusterspace import ClusterSubspace
from smol.moca.processor.base import Processor


class CompositeProcessor(Processor):
    """CompositeProcessor class used for mixed models.

    A Composite processor is merely a container for many different processors
    that acts as an interface such that it can be used in the same way as an
    individual processor. This can be used to mix models in any way that your
    heart desires.

    The most common use case is a CompositeProcessor of a
    ClusterExpansionProcessor and an EwaldProcessor for use in ionic materials
    when the cluster expansion contains an Ewald term.

    You can add any of the other processor class implemented to build a
    composite processor.

    It is recommended to use the :code:`from_cluster_expansion` to create an
    ensemble and the underlying processor automatically created rather than
    directly creating a processor. This will take care of creating the correct
    :class:`CompositeProcessor` or :class:`ClusterExpansionProcessor` for you.
    """

    def __init__(self, cluster_subspace, supercell_matrix):
        """Initialize a CompositeProcessor.

        Args:
            cluster_subspace (ClusterSubspace):
                a cluster subspace
            supercell_matrix (ndarray):
                an array representing the supercell matrix with respect to the
                cluster expansion prim structure.
        """
        super().__init__(cluster_subspace, supercell_matrix, None)
        self._processors = []
        self.coefs = np.empty(0)

    @property
    def processors(self):
        """Return the list of processors in CompositeProcessor."""
        return self._processors

    def add_processor(self, processor):
        """Add a processor to composite.

        Args:
            processor (Processor):
                processor to add. All processors must have the same
                ClusterSubspace and supercell matrix.
        """
        if isinstance(processor, CompositeProcessor):
            raise AttributeError(
                "A CompositeProcessor can not be added into "
                "another CompositeProcessor"
            )
        if self.cluster_subspace != processor.cluster_subspace:
            raise ValueError(
                "The cluster subspace of the processor to be"
                " added does not match the one of this "
                "CompositeProcessor."
            )
        if not np.array_equal(self._scmatrix, processor.supercell_matrix):
            raise ValueError(
                "The supercell matrix of the processor to be"
                " added does not match the one of this "
                "CompositeProcessor."
            )
        self._processors.append(processor)
        self.coefs = np.append(self.coefs, processor.coefs)

    def compute_property(self, occupancy):
        """Compute the value of the property for the given occupancy array.

        Args:
            occupancy (ndarray):
                encoded occupancy array
        Returns:
            float: predicted property
        """
        return sum(pr.compute_property(occupancy) for pr in self._processors)

    def compute_property_change(self, occupancy, flips):
        """Compute the change in property from a set of flips.

        Args:
            occupancy (ndarray):
                encoded occupancy array
            flips (list):
                list of tuples for (index of site, specie code to set)

        Returns:
            float:  property difference between inital and final states
        """
        return sum(
            pr.compute_property_change(occupancy, flips) for pr in self._processors
        )

    def compute_feature_vector(self, occupancy):
        """Compute the feature vector for a given occupancy array.

        Each entry in the correlation vector corresponds to a particular
        symmetrically distinct bit ordering.

        Args:
            occupancy (ndarray):
                encoded occupation array

        Returns:
            array: correlation vector
        """
        features = [
            np.array(pr.compute_feature_vector(occupancy)) for pr in self._processors
        ]
        # TODO you may be able to cut some speed by pre-allocating this
        return np.append(features[0], features[1:])

    def compute_feature_vector_change(self, occupancy, flips):
        """
        Compute the change in the feature vector from a list of flips.

        Args:
            occupancy (ndarray):
                encoded occupancy array
            flips (list of tuple):
                list of tuples with two elements. Each tuple represents a
                single flip where the first element is the index of the site
                in the occupancy array and the second element is the index
                for the new species to place at that site.

        Returns:
            array: change in feature vector
        """
        updates = [
            np.array(pr.compute_feature_vector_change(occupancy, flips))
            for pr in self._processors
        ]
        # TODO you may be able to cut some speed by pre-allocating this
        return np.append(updates[0], updates[1:])

    def as_dict(self) -> dict:
        """
        Json-serialization dict representation.

        Returns:
            MSONable dict
        """
        proc_d = super().as_dict()
        proc_d["processors"] = [pr.as_dict() for pr in self._processors]
        return proc_d

    @classmethod
    def from_dict(cls, d):
        """Create a CompositeProcessor from serialized MSONable dict."""
<<<<<<< HEAD
        pr = cls(
=======
        # pylint: disable=duplicate-code
        proc = cls(
>>>>>>> 603cf9f8
            ClusterSubspace.from_dict(d["cluster_subspace"]),
            np.array(d["supercell_matrix"]),
        )
        for prd in d["processors"]:
            proc.add_processor(Processor.from_dict(prd))
        return proc<|MERGE_RESOLUTION|>--- conflicted
+++ resolved
@@ -166,12 +166,8 @@
     @classmethod
     def from_dict(cls, d):
         """Create a CompositeProcessor from serialized MSONable dict."""
-<<<<<<< HEAD
-        pr = cls(
-=======
         # pylint: disable=duplicate-code
         proc = cls(
->>>>>>> 603cf9f8
             ClusterSubspace.from_dict(d["cluster_subspace"]),
             np.array(d["supercell_matrix"]),
         )
