--- conflicted
+++ resolved
@@ -12,18 +12,13 @@
 import numpy as np
 
 from smol.cofe.space.clusterspace import ClusterSubspace
-<<<<<<< HEAD
-from smol.correlations import corr_from_occupancy, delta_corr_single_flip
-from smol.moca.processor._base import Processor
-=======
 from smol.correlations import (
     corr_from_occupancy,
     delta_corr_single_flip,
     delta_interactions_single_flip,
     interactions_from_occupancy,
 )
-from smol.moca.processor.base import Processor
->>>>>>> 68de31ce
+from smol.moca.processor._base import Processor
 
 
 class ClusterExpansionProcessor(Processor):
