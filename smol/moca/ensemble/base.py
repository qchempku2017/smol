"""Abstract base class for Monte Carlo Ensembles."""

__author__ = "Luis Barroso-Luque"

from abc import ABC, abstractmethod
<<<<<<< HEAD
from smol.moca.processor import CompositeProcessor, ClusterExpansionProcessor,\
    EwaldProcessor
=======

from smol.moca.processor import (
    ClusterExpansionProcessor,
    CompositeProcessor,
    EwaldProcessor,
)
>>>>>>> 58071164


class Ensemble(ABC):
    """Abstract base class for Monte Carlo Ensembles.

    Attributes:
        num_energy_coefs (int):
            Number of coefficients in the natural parameters array that
            correspond to energy only.
        thermo_boundaries (dict):
            Dictionary with corresponding thermodynamic boundaries, i.e.
            chemical potentials or fugacity fractions. This is kept only for
            descriptive purposes.
        valid_mcmc_steps (list of str):
            List of the valid MCMC steps that can be used to sample the
            ensemble in MCMC.
    """

    valid_mcmc_steps = None  # add this in derived classes

    def __init__(self, processor, sublattices=None):
        """Initialize class instance.

        Args:
            processor (Processor):
                a processor that can compute the change in property given
                a set of flips.
            sublattices (list of Sublattice): optional
                list of Sublattice objects representing sites in the processor
                supercell with same site spaces.
        """
        if sublattices is None:
            sublattices = processor.get_sublattices()
        self.num_energy_coefs = len(processor.coefs)
        self.thermo_boundaries = {}  # not pretty way to save general info
        self._processor = processor
        self._sublattices = sublattices

    @classmethod
<<<<<<< HEAD
    def from_cluster_expansion(cls, cluster_expansion, supercell_matrix,
                               **kwargs):
=======
    def from_cluster_expansion(cls, cluster_expansion, supercell_matrix, **kwargs):
>>>>>>> 58071164
        """Initialize an ensemble from a cluster expansion.

        Convenience constructor to instantiate an ensemble. This will take
        care of initializing the correct processor based on the
        ClusterExpansion.

        Args:
            cluster_expansion (ClusterExpansion):
                A cluster expansion object.
            supercell_matrix (ndarray):
                Supercell matrix defining the system size.
            **kwargs:
                Keyword arguments to pass to ensemble constructor. Such as
                sublattices, sublattice_probabilities, chemical_potentials,
                fugacity_fractions.

        Returns:
            Ensemble
        """
        if len(cluster_expansion.cluster_subspace.external_terms) > 0:
            processor = CompositeProcessor(
<<<<<<< HEAD
                cluster_expansion.cluster_subspace, supercell_matrix)
            ceprocessor = ClusterExpansionProcessor(
                cluster_expansion.cluster_subspace, supercell_matrix,
                cluster_expansion.coefs[:-1])
=======
                cluster_expansion.cluster_subspace, supercell_matrix
            )
            ceprocessor = ClusterExpansionProcessor(
                cluster_expansion.cluster_subspace,
                supercell_matrix,
                cluster_expansion.coefs[:-1],
            )
>>>>>>> 58071164
            processor.add_processor(ceprocessor)
            # at some point determine term and spinup processor maybe with a
            # factory, if we ever implement more external terms.
            ewald_term = cluster_expansion.cluster_subspace.external_terms[0]
            ewprocessor = EwaldProcessor(
<<<<<<< HEAD
                cluster_expansion.cluster_subspace, supercell_matrix,
                ewald_term=ewald_term, coefficient=cluster_expansion.coefs[-1])
            processor.add_processor(ewprocessor)
        else:
            processor = ClusterExpansionProcessor(
                cluster_expansion.cluster_subspace, supercell_matrix,
                cluster_expansion.coefs)
=======
                cluster_expansion.cluster_subspace,
                supercell_matrix,
                ewald_term=ewald_term,
                coefficient=cluster_expansion.coefs[-1],
            )
            processor.add_processor(ewprocessor)
        else:
            processor = ClusterExpansionProcessor(
                cluster_expansion.cluster_subspace,
                supercell_matrix,
                cluster_expansion.coefs,
            )
>>>>>>> 58071164
        return cls(processor, **kwargs)

    @property
    def num_sites(self):
        """Get the total number of sites in the supercell."""
        return self.processor.num_sites

    @property
    def system_size(self):
        """Get size of supercell in number of prims."""
        return self.processor.size

    @property
    def processor(self):
        """Get the ensemble processor."""
        return self._processor

    # TODO make a setter for these that checks sublattices are correct and
    #  all sites are included.
    @property
    def sublattices(self):
        """Get list of Sublattices included in ensemble."""
        return self._sublattices

    @property
    def active_sublattices(self):
        """Get list of active sub-lattices."""
        return [s for s in self.sublattices if s.is_active]

    @property
    def restricted_sites(self):
        """Get indices of all restricted sites."""
        sites = []
        for sublattice in self.sublattices:
            sites += sublattice.restricted_sites
        return sites

    @property
    def species(self):
        """Species on active sublattices.

        These are minimal species required in setting chemical potentials.
        """
        return list(
            {sp for sublatt in self.active_sublattices for sp in sublatt.site_space}
        )

    def split_sublattice_by_species(self, sublattice_id, occu, species_in_partitions):
        """Split a sub-lattice in system by its occupied species.

        An example use case might be simulating topotactic Li extraction
        and insertion, where we want to consider Li/Vac, TM and O as
        different sub-lattices that can not be mixed by swapping.

        Args:
            sublattice_id (int):
                The index of sub-lattice to split in self.sublattices.
            occu (np.ndarray[int]):
                An occupancy array to reference with.
            species_in_partitions (List[List[int|Species|Vacancy|Element|str]]):
                Each sub-list contains a few species or encodings of species in
                the site space to be grouped as a new sub-lattice, namely,
                sites with occu[sites] == specie in the sub-list, will be
                used to initialize a new sub-lattice.
                Sub-lists will be pre-sorted to ascending order.
        """
        splits = self.sublattices[sublattice_id].split_by_species(
            occu, species_in_partitions
        )
        self._sublattices = (
            self._sublattices[:sublattice_id]
            + splits
            + self._sublattices[sublattice_id + 1 :]
        )

    @property
    @abstractmethod
    def natural_parameters(self):
        """Get the vector of natural parameters.

        The natural parameters correspond to the fit coefficients of the
        underlying processor plus any additional terms involved in the Legendre
        transformation corresponding to the ensemble.
        """
        return

    @abstractmethod
    def compute_feature_vector(self, occupancy):
        """Compute the feature vector for a given occupancy.

        The feature vector includes the necessary features required to compute
        the exponent determining the relative probability for the given
        occupancy (i.e. a generalized enthalpy). The feature vector for
        ensembles represents the sufficient statistics.

        For a cluster expansion, the feature vector is the
        correlation vector x system size

        Args:
            occupancy (ndarray):
                encoded occupancy string

        Returns:
            ndarray: feature vector
        """
        return

    @abstractmethod
    def compute_feature_vector_change(self, occupancy, step):
        """Compute the change in the feature vector from a given step.

        Args:
            occupancy (ndarray):
                encoded occupancy string.
            step (list of tuple):
                a sequence of flips given by MCUsher.propose_step

        Returns:
            ndarray: difference in feature vector
        """
        return

    def restrict_sites(self, sites):
        """Restricts (freezes) the given sites.

        This will exclude those sites from being flipped during a Monte Carlo
        run. If some of the given indices refer to inactive sites, there will
        be no effect.

        Args:
            sites (Sequence):
                indices of sites in the occupancy string to restrict.
        """
        for sublattice in self.sublattices:
            sublattice.restrict_sites(sites)

    def reset_restricted_sites(self):
        """Unfreeze all previously restricted sites."""
        for sublattice in self.sublattices:
            sublattice.reset_restricted_sites()

    def as_dict(self):
        """Get Json-serialization dict representation.

        Returns:
            MSONable dict
        """
        ensemble_d = {
            "@module": self.__class__.__module__,
            "@class": self.__class__.__name__,
            "thermo_boundaries": self.thermo_boundaries,
            "processor": self._processor.as_dict(),
            "sublattices": [s.as_dict() for s in self._sublattices],
        }
        return ensemble_d<|MERGE_RESOLUTION|>--- conflicted
+++ resolved
@@ -3,17 +3,12 @@
 __author__ = "Luis Barroso-Luque"
 
 from abc import ABC, abstractmethod
-<<<<<<< HEAD
-from smol.moca.processor import CompositeProcessor, ClusterExpansionProcessor,\
-    EwaldProcessor
-=======
 
 from smol.moca.processor import (
     ClusterExpansionProcessor,
     CompositeProcessor,
     EwaldProcessor,
 )
->>>>>>> 58071164
 
 
 class Ensemble(ABC):
@@ -53,12 +48,7 @@
         self._sublattices = sublattices
 
     @classmethod
-<<<<<<< HEAD
-    def from_cluster_expansion(cls, cluster_expansion, supercell_matrix,
-                               **kwargs):
-=======
     def from_cluster_expansion(cls, cluster_expansion, supercell_matrix, **kwargs):
->>>>>>> 58071164
         """Initialize an ensemble from a cluster expansion.
 
         Convenience constructor to instantiate an ensemble. This will take
@@ -80,12 +70,6 @@
         """
         if len(cluster_expansion.cluster_subspace.external_terms) > 0:
             processor = CompositeProcessor(
-<<<<<<< HEAD
-                cluster_expansion.cluster_subspace, supercell_matrix)
-            ceprocessor = ClusterExpansionProcessor(
-                cluster_expansion.cluster_subspace, supercell_matrix,
-                cluster_expansion.coefs[:-1])
-=======
                 cluster_expansion.cluster_subspace, supercell_matrix
             )
             ceprocessor = ClusterExpansionProcessor(
@@ -93,21 +77,11 @@
                 supercell_matrix,
                 cluster_expansion.coefs[:-1],
             )
->>>>>>> 58071164
             processor.add_processor(ceprocessor)
             # at some point determine term and spinup processor maybe with a
             # factory, if we ever implement more external terms.
             ewald_term = cluster_expansion.cluster_subspace.external_terms[0]
             ewprocessor = EwaldProcessor(
-<<<<<<< HEAD
-                cluster_expansion.cluster_subspace, supercell_matrix,
-                ewald_term=ewald_term, coefficient=cluster_expansion.coefs[-1])
-            processor.add_processor(ewprocessor)
-        else:
-            processor = ClusterExpansionProcessor(
-                cluster_expansion.cluster_subspace, supercell_matrix,
-                cluster_expansion.coefs)
-=======
                 cluster_expansion.cluster_subspace,
                 supercell_matrix,
                 ewald_term=ewald_term,
@@ -120,7 +94,6 @@
                 supercell_matrix,
                 cluster_expansion.coefs,
             )
->>>>>>> 58071164
         return cls(processor, **kwargs)
 
     @property
