--- conflicted
+++ resolved
@@ -111,14 +111,9 @@
             for seed in seeds
         ]
         # get a trial trace to initialize sample container trace
-<<<<<<< HEAD
-        _trace = mckernels[0].compute_initial_trace(np.zeros(ensemble.num_sites,
-                                                             dtype=int))
-=======
         _trace = mckernels[0].compute_initial_trace(
             np.zeros(ensemble.num_sites, dtype=int)
         )
->>>>>>> f0a6b456
         sample_trace = Trace(
             **{
                 name: np.empty((0, nwalkers, *value.shape), dtype=value.dtype)
