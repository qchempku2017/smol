--- conflicted
+++ resolved
@@ -56,8 +56,8 @@
         *args,
         step_type=None,
         kernel_type=None,
+        seed=None,
         nwalkers=1,
-        seed=None,
         **kwargs,
     ):
         """
@@ -79,16 +79,11 @@
                 string specifying the specific MCMC transition kernel. This
                 represents the underlying MC algorithm. Currently only
                 Metropolis is supported.
-<<<<<<< HEAD
-=======
             seed (int): optional
                 seed for the PRNG.
->>>>>>> d43ba224
             nwalkers (int): optional
                 number of walkers/chains to sampler. Default is 1. More than 1
                 is still experimental...
-            seed (int): optional
-                Seed for the PRNG.
             **kwargs:
                 keyword arguments to pass to the MCKernel constructor.
                 More often than not you want to specify the temperature!
