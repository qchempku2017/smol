"""Implementation of MCMC transition kernel classes.

A kernel essentially is an implementation of the MCMC algorithm that is used
to generate states for sampling an MCMC chain.
"""

__author__ = "Luis Barroso-Luque"

from abc import ABC, abstractmethod
from math import log
from types import SimpleNamespace

import numpy as np

from smol.constants import kB
from smol.moca.sampler.bias import MCBias, mcbias_factory
from smol.moca.sampler.mcusher import MCUsher, mcusher_factory
from smol.utils import class_name_from_str, derived_class_factory, get_subclasses

ALL_MCUSHERS = list(get_subclasses(MCUsher).keys())
ALL_BIAS = list(get_subclasses(MCBias).keys())


class Trace(SimpleNamespace):
    """Simple Trace class.

    A Trace is a simple namespace to hold states and values to be recorded
    during MC sampling.
    """

    def __init__(self, /, **kwargs):  # noqa
        if not all(isinstance(val, np.ndarray) for val in kwargs.values()):
            raise TypeError("Trace only supports attributes of type ndarray.")
        super().__init__(**kwargs)

    @property
    def names(self):
        """Get all attribute names."""
        return tuple(self.__dict__.keys())

    def items(self):
        """Return generator for (name, attribute)."""
        yield from self.__dict__.items()

    def __setattr__(self, name, value):
        """Set only ndarrays as attributes."""
        if isinstance(value, (float, int)):
            value = np.array([value])

        if not isinstance(value, np.ndarray):
            raise TypeError("Trace only supports attributes of type ndarray.")
        self.__dict__[name] = value

    def as_dict(self):
        """Return copy of underlying dictionary."""
        return self.__dict__.copy()


class StepTrace(Trace):
    """StepTrace class.

    Same as Trace above but holds a default "delta_trace" inner trace to hold
    trace values that represent changes from previous values, to be handled
    similarly to delta_features and delta_energy.

    A StepTrace object is set as an MCKernel's attribute to record
    kernel specific values during sampling.
    """

    def __init__(self, /, **kwargs):  # noqa
        super().__init__(**kwargs)
        super(Trace, self).__setattr__("delta_trace", Trace())

    @property
    def names(self):
        """Get all field names. Removes delta_trace from field names."""
        return tuple(name for name in super().names if name != "delta_trace")

    def items(self):
        """Return generator for (name, attribute). Skips delta_trace."""
        for name, value in self.__dict__.items():
            if name == "delta_trace":
                continue
            yield name, value

    def __setattr__(self, name, value):
        """Set only ndarrays as attributes."""
        if name == "delta_trace":
            raise ValueError("Attribute name 'delta_trace' is reserved.")
        if not isinstance(value, np.ndarray):
            raise TypeError("Trace only supports attributes of type ndarray.")
        self.__dict__[name] = value

    def as_dict(self):
<<<<<<< HEAD
        """Return copy of underlying dictionary."""
        d = self.__dict__.copy()
        d["delta_trace"] = d["delta_trace"].as_dict()
        return d
=======
        """Return copy underlying dictionary."""
        step_trace_d = self.__dict__.copy()
        step_trace_d["delta_trace"] = step_trace_d["delta_trace"].as_dict()
        return step_trace_d
>>>>>>> 603cf9f8


class MCKernel(ABC):
    """Abtract base class for transition kernels.

    A kernel is used to implement a specific MC algorithm used to sample
    the ensemble classes. For an illustrative example of how to derive from this
    and write a specific kernel see the Metropolis kernel.
    """

    # Lists of valid helper classes, set these in derived kernels
    valid_mcushers = None
    valid_bias = None

    def __init__(
        self, ensemble, step_type, *args, bias_type=None, bias_kwargs=None, **kwargs
    ):
        """Initialize MCKernel.

        Args:
            ensemble (Ensemble):
                an Ensemble instance to obtain the features and parameters
                used in computing log probabilities.
            step_type (str):
                string specifying the MCMC step type.
            bias (MCBias):
                a bias instance.
            bias_kwargs (dict):
                dictionary of keyword arguments to pass to the bias
                constructor.
            args:
                positional arguments to instantiate the MCUsher for the
                corresponding step size.
            kwargs:
                keyword arguments to instantiate the MCUsher for the
                corresponding step size.
        """
        self.natural_params = ensemble.natural_parameters
        self._compute_features = ensemble.compute_feature_vector
        self._feature_change = ensemble.compute_feature_vector_change
        self.trace = StepTrace(accepted=np.array([True]))
        self._usher, self._bias = None, None

        mcusher_name = class_name_from_str(step_type)
        self.mcusher = mcusher_factory(
            mcusher_name,
            ensemble.sublattices,
            *args,
            **kwargs,
        )

        if bias_type is not None:
            bias_name = class_name_from_str(bias_type)
            bias_kwargs = {} if bias_kwargs is None else bias_kwargs
            self.bias = mcbias_factory(
                bias_name,
                ensemble.sublattices,
                **bias_kwargs,
            )

        # run a initial step to populate trace values
        _ = self.single_step(np.zeros(ensemble.num_sites, dtype=int))

    @property
    def mcusher(self):
        """Get the MCUsher."""
        return self._usher

    @mcusher.setter
    def mcusher(self, usher):
        """Set the MCUsher."""
        if usher.__class__.__name__ not in self.valid_mcushers:
            raise ValueError(f"{type(usher)} is not a valid MCUsher for this kernel.")
        self._usher = usher

    @property
    def bias(self):
        """Get the bias."""
        return self._bias

    @bias.setter
    def bias(self, bias):
        """Set the bias."""
        if bias.__class__.__name__ not in self.valid_bias:
            raise ValueError(f"{type(bias)} is not a valid MCBias for this kernel.")
        if "bias" not in self.trace.delta_trace.names:
            self.trace.delta_trace.bias = np.zeros(1)
        self._bias = bias

    def set_aux_state(self, state, *args, **kwargs):
        """Set the auxiliary state from initial or checkpoint values."""
        self._usher.set_aux_state(state, *args, **kwargs)

    @abstractmethod
    def single_step(self, occupancy):
        """Attempt an MCMC step.

        Returns the next state in the chain and if the attempted step was
        successful.

        Args:
            occupancy (ndarray):
                encoded occupancy.

        Returns:
            StepTrace: a step trace for states and traced values for a single
                       step
        """
        return self.trace

    def compute_initial_trace(self, occupancy):
        """Compute inital values for sample trace given an occupancy.

        Args:
            occupancy (ndarray):
                Initial occupancy

        Returns:
            Trace
        """
        trace = Trace()
        trace.occupancy = occupancy
        trace.features = self._compute_features(occupancy)
        # set scalar values into shape (1,) array for sampling consistency.
        trace.enthalpy = np.array([np.dot(self.natural_params, trace.features)])
        if self.bias is not None:
            trace.bias = np.array([self.bias.compute_bias(occupancy)])
        trace.accepted = np.array([True])
        return trace


class ThermalKernel(MCKernel):
    """Abtract base class for transition kernels with a set temperature.

    Basically all kernels should derive from this with the exception of those
    for multicanonical sampling and related methods
    """

    def __init__(self, ensemble, step_type, temperature, *args, **kwargs):
        """Initialize ThermalKernel.

        Args:
            ensemble (Ensemble):
                an Ensemble instance to obtain the features and parameters
                used in computing log probabilities.
            step_type (str):
                string specifying the MCMC step type.
            temperature (float):
                temperature at which the MCMC sampling will be carried out.
            args:
                positional arguments to instantiate the MCUsher for the
                corresponding step size.
            kwargs:
                keyword arguments to instantiate the MCUsher for the
                corresponding step size.
        """
        # hacky for initialization single_step to run
        self.beta = 1.0 / (kB * temperature)
        super().__init__(ensemble, step_type, *args, **kwargs)
        self.temperature = temperature

    @property
    def temperature(self):
        """Get the temperature of kernel."""
        return self.trace.temperature

    @temperature.setter
    def temperature(self, temperature):
        """Set the temperature and beta accordingly."""
        self.trace.temperature = np.array(temperature)
        self.beta = 1.0 / (kB * temperature)

    def compute_initial_trace(self, occupancy):
        """Compute inital values for sample trace given occupancy.

        Args:
            occupancy (ndarray):
                Initial occupancy

        Returns:
            Trace
        """
        trace = super().compute_initial_trace(occupancy)
        trace.temperature = self.trace.temperature
        return trace


class UniformlyRandom(MCKernel):
    """A Kernel that accepts all proposed steps.

    This kernel samples the random limit distribution where all states have the
    same probability (corresponding to an infinite temperature). If a
    bias is added then the corresponding distribution will be biased
    accordingly.
    """

    valid_mcushers = ALL_MCUSHERS
    valid_bias = ALL_BIAS

    def single_step(self, occupancy):
        """Attempt an MCMC step.

        Returns the next state in the chain and if the attempted step was
        successful.

        Args:
            occupancy (ndarray):
                encoded occupancy.

        Returns:
            StepTrace
        """
        rng = np.random.default_rng()
        step = self._usher.propose_step(occupancy)
        self.trace.delta_trace.features = self._feature_change(occupancy, step)
        self.trace.delta_trace.enthalpy = np.array(
            np.dot(self.natural_params, self.trace.delta_trace.features)
        )

        if self._bias is not None:
            self.trace.delta_trace.bias = np.array(
                self._bias.compute_bias_change(occupancy, step)
            )
            self.trace.accepted = np.array(
                True
                if self.trace.delta_trace.bias >= 0
                else self.trace.delta_trace.bias > log(rng.random())
            )

        if self.trace.accepted:
            for tup in step:
                occupancy[tup[0]] = tup[1]
            self._usher.update_aux_state(step)

        self.trace.occupancy = occupancy
        return self.trace


class Metropolis(ThermalKernel):
    """A Metropolis-Hastings kernel.

    The classic and nothing but the classic.
    """

    valid_mcushers = ALL_MCUSHERS
    valid_bias = ALL_BIAS

    def single_step(self, occupancy):
        """Attempt an MC step.

        Returns the next state in the chain and if the attempted step was
        successful.

        Args:
            occupancy (ndarray):
                encoded occupancy.

        Returns:
            StepTrace
        """
        rng = np.random.default_rng()
        step = self._usher.propose_step(occupancy)
        self.trace.delta_trace.features = self._feature_change(occupancy, step)
        self.trace.delta_trace.enthalpy = np.array(
            np.dot(self.natural_params, self.trace.delta_trace.features)
        )

        if self._bias is not None:
            self.trace.delta_trace.bias = np.array(
                self._bias.compute_bias_change(occupancy, step)
            )
            exponent = (
                -self.beta * self.trace.delta_trace.enthalpy
                + self.trace.delta_trace.bias
            )
            self.trace.accepted = np.array(
                True if exponent >= 0 else exponent > log(rng.random())
            )
        else:
            self.trace.accepted = np.array(
                True
                if self.trace.delta_trace.enthalpy <= 0
                else -self.beta * self.trace.delta_trace.enthalpy
                > log(rng.random())  # noqa
            )

        if self.trace.accepted:
            for tup in step:
                occupancy[tup[0]] = tup[1]
            self._usher.update_aux_state(step)
        self.trace.occupancy = occupancy

        return self.trace


def mckernel_factory(kernel_type, ensemble, step_type, *args, **kwargs):
    """Get a MCMC Kernel from string name.

    Args:
        kernel_type (str):
            string specifying kernel type to instantiate.
        ensemble (Ensemble)
            an Ensemble object to create the MCMC kernel from.
        step_type (str):
            string specifying the proposal type (i.e. key for MCUsher type)
        *args:
            positional arguments passed to class constructor
        **kwargs:
            keyword arguments passed to class constructor

    Returns:
        MCKernel: instance of derived class.
    """
    kernel_name = class_name_from_str(kernel_type)
    return derived_class_factory(
        kernel_name, MCKernel, ensemble, step_type, *args, **kwargs
    )<|MERGE_RESOLUTION|>--- conflicted
+++ resolved
@@ -92,17 +92,10 @@
         self.__dict__[name] = value
 
     def as_dict(self):
-<<<<<<< HEAD
-        """Return copy of underlying dictionary."""
-        d = self.__dict__.copy()
-        d["delta_trace"] = d["delta_trace"].as_dict()
-        return d
-=======
-        """Return copy underlying dictionary."""
+        """Return copy of serializable dictionary."""
         step_trace_d = self.__dict__.copy()
         step_trace_d["delta_trace"] = step_trace_d["delta_trace"].as_dict()
         return step_trace_d
->>>>>>> 603cf9f8
 
 
 class MCKernel(ABC):
