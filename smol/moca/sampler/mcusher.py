--- conflicted
+++ resolved
@@ -96,15 +96,11 @@
 
     def update_aux_state(self, step, *args, **kwargs):
         """Update any auxiliary state information based on an accepted step."""
+        return
 
-<<<<<<< HEAD
     def set_aux_state(self, occupancies, *args, **kwargs):
         """Set the auxiliary occupancies from a checkpoint values."""
-        pass
-=======
-    def set_aux_state(self, state, *args, **kwargs):
-        """Set the auxiliary state from a checkpoint values."""
->>>>>>> c74501ec
+        return
 
     def get_random_sublattice(self):
         """Return a random sublattice based on given probabilities."""
