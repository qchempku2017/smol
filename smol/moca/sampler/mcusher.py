--- conflicted
+++ resolved
@@ -28,16 +28,8 @@
             sublattices (list of Sublattice):
                 list of active Sublattices to propose steps for. Active
                 sublattices are those that include sites with configuration
-<<<<<<< HEAD
-                degrees of freedom (DOFs).
-            inactive_sublattices (list of InactiveSublattice):
-                list of inactive Sublattices, i.e. those with no configuration
-                DOFs. These can be used to obtain auxiliary information for MC
-                step proposals for the active sublattices
-=======
-                DOFs, only occupancy on active sub-lattices' active sites
+                degrees of freedom DOFs, only occupancy on active sub-lattices' active sites
                 are allowed to change.
->>>>>>> 603cf9f8
             sublattice_probabilities (list of float): optional
                 list of probabilities to pick a site from specific active
                 sublattices.
