--- conflicted
+++ resolved
@@ -105,7 +105,6 @@
     return out
 
 
-<<<<<<< HEAD
 cpdef corr_distance_single_flip(const long[::1] occu_f,
                                 const long[::1] occu_i,
                                 const double[::1] corr,
@@ -129,31 +128,10 @@
             Information of all orbits.
             (orbit id, flat tensor index array, flat correlation tensor,
              site indices of clusters)
-=======
-cpdef indicator_delta_corr_single_flip(const long[::1] occu_f,
-                                       const long[::1] occu_i,
-                                       const int num_corr_functions,
-                                       list site_orbit_list):
-    """Local change in indicator basis correlation vector from single flip.
-
-    Args:
-        occu_f (ndarray):
-            encoded occupancy vector with flip
-        occu_i (ndarray):
-            encoded occupancy vector without flip
-        num_corr_functions (int):
-            total number of bit orderings in expansion.
-        site_orbit_list:
-            Information of all orbits that include the flip site.
-            List of tuples each with
-            (orbit id, cluster ratio, bit_combos,
-             bit_combo_indices site indices, bases array)
->>>>>>> 68de31ce
 
     Returns:
         ndarray: correlation vector difference
     """
-<<<<<<< HEAD
     cdef int i, j, n, m, I, J, M, ind_i, ind_f
     cdef double p_i, p_f
     cdef const long[:, ::1] indices
@@ -178,41 +156,6 @@
                 p_i += corr_tensors[m, ind_i]
             o_view[1, n] = abs(p_f / I - corr[n])
             o_view[0, n] = abs(p_i / I - corr[n])
-=======
-    cdef int i, j, k, n, m, I, K, M
-    cdef bint ok
-    cdef const long[:, ::1] bit_combos, indices
-    cdef const long[::1] bit_indices
-    out = np.zeros(num_corr_functions)
-    cdef double[::1] o_view = out
-    cdef double r, o
-
-    for n, r, bit_combos, bit_indices, _, indices in site_orbit_list:
-        M = bit_indices.shape[0] # index of bit combos
-        I = indices.shape[0] # cluster index
-        K = indices.shape[1] # index within cluster
-        for m in range(M - 1):
-            o = 0
-            for i in range(I):
-                for j in range(bit_indices[m], bit_indices[m + 1]):
-                    ok = True
-                    for k in range(K):
-                        if occu_f[indices[i, k]] != bit_combos[j, k]:
-                            ok = False
-                            break
-                    if ok:
-                        o += 1
-
-                    ok = True
-                    for k in range(K):
-                        if occu_i[indices[i, k]] != bit_combos[j, k]:
-                            ok = False
-                            break
-                    if ok:
-                        o -= 1
-
-            o_view[n] = o / r / (I * (bit_indices[m + 1] - bit_indices[m]))
->>>>>>> 68de31ce
             n += 1
     return out
 
